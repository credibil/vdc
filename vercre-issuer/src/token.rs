--- conflicted
+++ resolved
@@ -270,7 +270,6 @@
             credential_identifiers: item.credential_identifiers.clone(),
         });
 
-<<<<<<< HEAD
         for identifier in &item.credential_identifiers {
             authorized.insert(
                 identifier.clone(),
@@ -280,15 +279,6 @@
                     claim_ids: None,
                 },
             );
-=======
-        CredentialAuthorization::Format(CredentialFormat { format }) => {
-            let CredentialAuthorization::Format(CredentialFormat { format: b_format }) =
-                &b.credential
-            else {
-                return false;
-            };
-            format == b_format
->>>>>>> e1a2cf4b
         }
     }
 
