//! # Batch Credential Endpoint
//!
//! The Batch Credential Endpoint issues multiple Credentials in one Batch
//! Credential Response as approved by the End-User upon presentation of a valid
//! Access Token representing this approval.
//!
//! A Wallet can request issuance of multiple Credentials of certain types and
//! formats in one Batch Credential Request. This includes Credentials of the
//! same type and multiple formats, different types and one format, or both.

use std::fmt::Debug;

use chrono::{DateTime, Utc};
use tracing::instrument;
use vercre_core::{gen, Kind};
use vercre_datasec::jose::jws::{self, KeyType, Type};
use vercre_datasec::{SecOps, Signer};
use vercre_openid::issuer::{
    CredentialConfiguration, CredentialDefinition, CredentialDisplay, CredentialIssuance,
    CredentialRequest, CredentialResponse, CredentialResponseType, Dataset, Format, Issuer,
    Metadata, MultipleProofs, Proof, ProofClaims, Provider, SingleProof, StateStore, Subject,
};
use vercre_openid::{Error, Result};
use vercre_status::issuer::Status;
use vercre_w3c_vc::model::types::{LangString, LangValue};
use vercre_w3c_vc::model::{CredentialSubject, VerifiableCredential};
use vercre_w3c_vc::proof::{self, Payload, W3cFormat};
use vercre_w3c_vc::verify_key;

use crate::state::{Authorized, Deferrance, Expire, Stage, State};

/// Credential request handler.
///
/// # Errors
///
/// Returns an `OpenID4VP` error if the request is invalid or if the provider is
/// not available.
#[instrument(level = "debug", skip(provider))]
pub async fn credential(
    provider: impl Provider, request: CredentialRequest,
) -> Result<CredentialResponse> {
    let Ok(state) = StateStore::get::<State>(&provider, &request.access_token).await else {
        return Err(Error::AccessDenied("invalid access token".into()));
    };
    let issuer = Metadata::issuer(&provider, &request.credential_issuer)
        .await
        .map_err(|e| Error::ServerError(format!("metadata issue: {e}")))?;

    // create a request context with data accessed more than once
    let mut ctx = Context {
        state,
        issuer,
        ..Context::default()
    };

    // ...authorized credential
    ctx.authorized = ctx.authorized(&request)?;

    // ...credential configuration
    let config_id = &ctx.authorized.credential_configuration_id;
    let Some(config) = ctx.issuer.credential_configurations_supported.get(config_id) else {
        return Err(Error::ServerError("credential configuration unable to be found".into()));
    };
    ctx.configuration = config.clone();

    ctx.verify(&provider, &request).await?;
    ctx.process(&provider, request).await
}

#[derive(Debug, Default)]
struct Context {
    state: State,
    issuer: Issuer,
    authorized: Authorized,
    configuration: CredentialConfiguration,
    holder_did: String,
}

impl Context {
    // TODO: check this list for compliance
    // To validate a key proof, ensure that:
    //   - the header parameter does not contain a private key
    //   - the creation time of the JWT, as determined by either the issuance time,
    //     or a server managed timestamp via the nonce claim, is within an
    //     acceptable window (see Section 11.5).

    // Verify the credential request
    async fn verify(
        &mut self, provider: &impl Provider, request: &CredentialRequest,
    ) -> Result<()> {
        tracing::debug!("credential::verify");

        if self.state.is_expired() {
            return Err(Error::InvalidCredentialRequest("token state expired".into()));
        }
        let Stage::Validated(token_state) = &self.state.stage else {
            return Err(Error::AccessDenied("invalid access token state".into()));
        };

        if token_state.c_nonce_expired() {
            return Err(Error::AccessDenied("c_nonce has expired".into()));
        }

        // TODO: refactor into separate function.
        if let Some(supported_types) = &self.configuration.proof_types_supported {
            let Some(proof) = &request.proof else {
                return Err(self.invalid_proof(provider, "proof not set").await?);
            };

            // TODO: cater for non-JWT proofs - use w3c-vc::decode method
            let _ = supported_types.get("jwt").ok_or_else(|| {
                Error::InvalidCredentialRequest("proof type not supported".into())
            })?;

            // extract proof JWT(s) from request
            let proof_jwts = match proof {
                Proof::Single { proof_type } => match proof_type {
                    SingleProof::Jwt { jwt } => &vec![jwt.clone()],
                },
                Proof::Multiple(proofs_type) => match proofs_type {
                    MultipleProofs::Jwt(proof_jwts) => proof_jwts,
                },
            };

            for proof_jwt in proof_jwts {
                // TODO: check proof is signed with supported algorithm (from proof_type)
                let jwt: jws::Jwt<ProofClaims> =
                    match jws::decode(proof_jwt, verify_key!(provider)).await {
                        Ok(jwt) => jwt,
                        Err(e) => {
                            return Err(self
                                .invalid_proof(provider, format!("issue decoding JWT: {e}"))
                                .await?);
                        }
                    };

                // proof type
                if jwt.header.typ != Type::Proof {
                    return Err(self
                        .invalid_proof(provider, format!("Proof JWT 'typ' is not {}", Type::Proof))
                        .await?);
                }

                // previously issued c_nonce
                if jwt.claims.nonce.as_ref() != Some(&token_state.c_nonce) {
                    return Err(self
                        .invalid_proof(provider, "Proof JWT nonce claim is invalid")
                        .await?);
                }

                // Key ID
                let KeyType::KeyId(kid) = &jwt.header.key else {
                    return Err(self.invalid_proof(provider, "Proof JWT 'kid' is missing").await?);
                };

                // HACK: save extracted DID for later use when issuing credential
                let Some(did) = kid.split('#').next() else {
                    return Err(self.invalid_proof(provider, "Proof JWT DID is invalid").await?);
                };

                // TODO: support multiple DID bindings
                self.holder_did = did.into();
            }
        }

        Ok(())
    }

    // Process the credential request.
    async fn process(
        &self, provider: &impl Provider, request: CredentialRequest,
    ) -> Result<CredentialResponse> {
        tracing::debug!("credential::process");

        let dataset = self.dataset(provider, &request).await?;

        // defer issuance as claims are pending (approval)
        if dataset.pending {
            return self.defer_response(provider, request).await;
        }

        // issue VC
        self.issue_response(provider, request, dataset).await
    }

    // Issue the requested credential.
    async fn issue_response(
        &self, provider: &impl Provider, request: CredentialRequest, dataset: Dataset,
    ) -> Result<CredentialResponse> {
<<<<<<< HEAD
        // generate the issuance time stamp
        let issuance_dt = Utc::now();

        let config_id = &self.authorized.credential_configuration_id;
        let config =
            self.issuer.credential_configurations_supported.get(config_id).ok_or_else(|| {
                Error::InvalidCredentialRequest("unsupported credential requested".into())
            })?;

        let response = match &config.format {
            FormatIdentifier::JwtVcJson(w3c) => {
                self.jwt_vc_json(
                    provider,
                    &request,
                    &w3c.credential_definition,
                    dataset,
                    &issuance_dt,
                )
                .await?
=======
        let signer = SecOps::signer(provider, &request.credential_issuer)
            .map_err(|e| Error::ServerError(format!("issue  resolving signer: {e}")))?;

        // determine credential format
        let response = match &self.configuration.format {
            Format::JwtVcJson(w3c) => {
                let vc = self.w3c_vc(provider, &w3c.credential_definition, dataset).await?;
                self.jwt_vc_json(vc, signer).await?
>>>>>>> d363880d
            }
            Format::IsoMdl(_) => self.mso_mdoc(dataset, signer).await?,

            // TODO: remaining credential formats
            Format::JwtVcJsonLd(_) => todo!(),
            Format::LdpVc(_) => todo!(),
            Format::VcSdJwt(_) => todo!(),
        };

        // update token state with new `c_nonce`
        let mut state = self.state.clone();
        state.expires_at = Utc::now() + Expire::Access.duration();

        let Stage::Validated(mut token_state) = state.stage else {
            return Err(Error::AccessDenied("invalid access token state".into()));
        };
        token_state.c_nonce = gen::nonce();
        token_state.c_nonce_expires_at = Utc::now() + Expire::Nonce.duration();
        state.stage = Stage::Validated(token_state.clone());

        StateStore::put(provider, &token_state.access_token, &state, state.expires_at)
            .await
            .map_err(|e| Error::ServerError(format!("issue saving state: {e}")))?;

        // create issuance state for notification endpoint
        // TODO: save credential in state !!
        // state.stage = Stage::Issued(Credential { credential: vc, issuance:
        // issuance_dt });
        let notification_id = gen::notification_id();

        StateStore::put(provider, &notification_id, &state, state.expires_at)
            .await
            .map_err(|e| Error::ServerError(format!("issue saving state: {e}")))?;

        Ok(CredentialResponse {
            response,
            c_nonce: Some(token_state.c_nonce.clone()),
            c_nonce_expires_in: Some(token_state.c_nonce_expires_in()),
            notification_id: Some(notification_id),
        })
    }

<<<<<<< HEAD
    // Generate a `jwt_vc_json` format credential .
    async fn jwt_vc_json(
        &self, provider: &impl Provider, request: &CredentialRequest,
        credential_definition: &CredentialDefinition, dataset: Dataset,
        issuance_dt: &DateTime<Utc>,
    ) -> Result<CredentialResponseType> {
        // generate vc
        let vc = self.w3c_vc(provider, request, credential_definition, dataset).await?;

        // sign and return JWT
        let signer = SecOps::signer(provider, &request.credential_issuer)
            .map_err(|e| Error::ServerError(format!("issue  resolving signer: {e}")))?;
        let jwt = vercre_w3c_vc::proof::create(
            proof::Format::JwtVcJson,
            Payload::Vc {
                vc: vc.clone(),
                issued_at: issuance_dt.timestamp(),
            },
            signer,
        )
        .await
        .map_err(|e| Error::ServerError(format!("issue creating proof: {e}")))?;

        Ok(CredentialResponseType::Credential(Kind::String(jwt)))
    }

    // Generate a `mso_mdoc` format credential.
    //
    // Base64url-encoded representation of the CBOR-encoded IssuerSigned structure,
    // as defined in [ISO.18013-5](https://www.iso.org/standard/69084.html).
    // TODO: remove lint suppression when implemented.
    #[allow(clippy::unused_async)]
    async fn mso_mdoc(
        &self, provider: &impl Provider, request: &CredentialRequest, dataset: Dataset,
    ) -> Result<CredentialResponseType> {
        let signer = SecOps::signer(provider, &request.credential_issuer)
            .map_err(|e| Error::ServerError(format!("issue  resolving signer: {e}")))?;

        let mdl = vercre_iso_mdl::to_credential(dataset.claims, signer)
            .await
            .map_err(|e| Error::ServerError(format!("issue generating mDL credential: {e}")))?;

        Ok(CredentialResponseType::Credential(Kind::String(mdl)))
    }

=======
>>>>>>> d363880d
    // Generate a W3C Verifiable Credential.
    // async fn w3c_vc(&self, issuer: String, type_: String,dataset: Map<String, Value>,
    //     status: Option<Quota<CredentialStatus>>) -> Result<VerifiableCredential> {

    async fn w3c_vc(
        &self, provider: &impl Provider, credential_definition: &CredentialDefinition,
        dataset: Dataset,
    ) -> Result<VerifiableCredential> {
        // credential type
        let Some(types) = &credential_definition.type_ else {
            return Err(Error::ServerError("Credential type not set".into()));
        };
        let Some(credential_type) = types.get(1) else {
            return Err(Error::ServerError("Credential type not set".into()));
        };

        // credential's status lookup information
        let Some(subject_id) = &self.state.subject_id else {
            return Err(Error::AccessDenied("invalid subject id".into()));
        };
        let status = Status::status(provider, subject_id, "credential_identifier")
            .await
            .map_err(|e| Error::ServerError(format!("issue populating credential status: {e}")))?;

        let credential_issuer = &self.issuer.credential_issuer;
        let (name, description) =
            self.configuration.display.as_ref().map_or((None, None), create_names);

        VerifiableCredential::builder()
            .add_context(Kind::String(format!("{credential_issuer}/credentials/v1")))
            // TODO: generate credential id
            .id(format!("{credential_issuer}/credentials/{credential_type}"))
            .add_type(credential_type)
            .add_name(name)
            .add_description(description)
            .issuer(credential_issuer)
            .add_subject(CredentialSubject {
                id: Some(self.holder_did.clone()),
                claims: dataset.claims,
            })
            .status(status)
            .build()
            .map_err(|e| Error::ServerError(format!("issue building VC: {e}")))
    }

    // Generate a `jwt_vc_json` format credential .
    async fn jwt_vc_json(
        &self, vc: VerifiableCredential, signer: impl Signer,
    ) -> Result<CredentialResponseType> {
        // sign and return JWT
        let jwt =
            proof::create(W3cFormat::JwtVcJson, Payload::Vc(vc.clone()), signer).await.map_err(
                |e| Error::ServerError(format!("issue generating `jwt_vc_json` credential: {e}")),
            )?;
        Ok(CredentialResponseType::Credential(Kind::String(jwt)))
    }

    // Generate a `mso_mdoc` format credential.
    async fn mso_mdoc(
        &self, dataset: Dataset, signer: impl Signer,
    ) -> Result<CredentialResponseType> {
        let mdl = vercre_iso_mdl::to_credential(dataset.claims, signer).await.map_err(|e| {
            Error::ServerError(format!("issue generating `mso_mdoc` credential: {e}"))
        })?;
        Ok(CredentialResponseType::Credential(Kind::String(mdl)))
    }

    // Defer issuance of the requested credential.
    async fn defer_response(
        &self, provider: &impl Provider, request: CredentialRequest,
    ) -> Result<CredentialResponse> {
        let txn_id = gen::transaction_id();

        let state = State {
            subject_id: None,
            stage: Stage::Deferred(Deferrance {
                transaction_id: txn_id.clone(),
                credential_request: request,
            }),
            expires_at: Utc::now() + Expire::Access.duration(),
        };
        StateStore::put(provider, &txn_id, &state, state.expires_at)
            .await
            .map_err(|e| Error::ServerError(format!("issue saving state: {e}")))?;

        Ok(CredentialResponse {
            response: CredentialResponseType::TransactionId(txn_id),
            ..CredentialResponse::default()
        })
    }

    // Get `Authorized` for `credential_identifier` and
    // `credential_configuration_id`.
    fn authorized(&self, request: &CredentialRequest) -> Result<Authorized> {
        let Stage::Validated(token) = &self.state.stage else {
            return Err(Error::AccessDenied("invalid access token state".into()));
        };

        match &request.credential {
            CredentialIssuance::Identifier {
                credential_identifier,
            } => token.credentials.get(credential_identifier),
            CredentialIssuance::Format(f) => {
                let config_id = self.issuer.credential_configuration_id(f).map_err(|e| {
                    Error::UnsupportedFormat(format!("invalid credential format: {e}"))
                })?;
                token.credentials.values().find(|c| &c.credential_configuration_id == config_id)
            }
        }
        .ok_or_else(|| Error::InvalidCredentialRequest("unauthorized credential requested".into()))
        .cloned()
    }

    // Get credential dataset for the request
    async fn dataset(
        &self, provider: &impl Provider, request: &CredentialRequest,
    ) -> Result<Dataset> {
        let identifier = &self.authorized.credential_identifier;

        // get claims dataset for `credential_identifier`
        let Some(subject_id) = &self.state.subject_id else {
            return Err(Error::AccessDenied("invalid subject id".into()));
        };
        let mut dataset = Subject::dataset(provider, subject_id, identifier)
            .await
            .map_err(|e| Error::ServerError(format!("issue populating claims: {e}")))?;

        // narrow claimset to those previously authorized
        if let Some(claim_ids) = &self.authorized.claim_ids {
            dataset.claims.retain(|k, _| claim_ids.contains(k));
        }

        // narrow of claimset from format/credential_definition
        if let CredentialIssuance::Format(fmt) = &request.credential {
            let claim_ids = match &fmt {
                Format::JwtVcJson(w3c) | Format::JwtVcJsonLd(w3c) | Format::LdpVc(w3c) => w3c
                    .credential_definition
                    .credential_subject
                    .as_ref()
                    .map(|subj| subj.keys().cloned().collect::<Vec<String>>()),
                Format::IsoMdl(mdl) => mdl
                    .claims
                    .as_ref()
                    .map(|claimset| claimset.keys().cloned().collect::<Vec<String>>()),
                Format::VcSdJwt(sd_jwt) => sd_jwt
                    .claims
                    .as_ref()
                    .map(|claimset| claimset.keys().cloned().collect::<Vec<String>>()),
            };

            if let Some(claim_ids) = &claim_ids {
                dataset.claims.retain(|k, _| claim_ids.contains(k));
            }
        };

        Ok(dataset)
    }

    // Creates, stores, and returns new `c_nonce` and `c_nonce_expires`_in values
    // for use in `Error::InvalidProof` errors, as per specification.
    async fn invalid_proof(
        &self, provider: &impl Provider, hint: impl Into<String> + Send,
    ) -> Result<Error> {
        // generate nonce and update token state
        let c_nonce = gen::nonce();
        let mut state = self.state.clone();
        state.expires_at = Utc::now() + Expire::Access.duration();

        let Stage::Validated(mut token_state) = state.stage else {
            return Err(Error::AccessDenied("invalid access token state".into()));
        };
        token_state.c_nonce.clone_from(&c_nonce);
        token_state.c_nonce_expires_at = Utc::now() + Expire::Nonce.duration();
        state.stage = Stage::Validated(token_state.clone());

        StateStore::put(provider, &token_state.access_token, &state, state.expires_at)
            .await
            .map_err(|e| Error::ServerError(format!("issue saving state: {e}")))?;

        Ok(Error::InvalidProof {
            hint: hint.into(),
            c_nonce,
            c_nonce_expires_in: Expire::Nonce.duration().num_seconds(),
        })
    }
}

// Extract language object name and description from a `CredentialDisplay`
// vector.
fn create_names(display: &Vec<CredentialDisplay>) -> (Option<LangString>, Option<LangString>) {
    let mut name: Option<LangString> = None;
    let mut description: Option<LangString> = None;
    for d in display {
        let n = LangValue {
            value: d.name.clone(),
            language: d.locale.clone(),
            ..LangValue::default()
        };
        if let Some(nm) = &mut name {
            nm.add(n);
        } else {
            name = Some(LangString::new_object(n));
        }
        if d.description.is_some() {
            let d = LangValue {
                value: d.description.clone().unwrap(),
                language: d.locale.clone(),
                ..LangValue::default()
            };
            if let Some(desc) = &mut description {
                desc.add(d);
            } else {
                description = Some(LangString::new_object(d));
            }
        }
    }
    (name, description)
}

#[cfg(test)]
mod tests {
    use std::collections::HashMap;

    use assert_let_bind::assert_let;
    use insta::assert_yaml_snapshot as assert_snapshot;
    use serde_json::json;
    use vercre_test_utils::issuer::{Provider, CLIENT_ID, CREDENTIAL_ISSUER, NORMAL_USER};
    use vercre_test_utils::{holder, snapshot};
    use vercre_w3c_vc::proof::{self, Verify};

    use super::*;
    use crate::state::{Authorized, Token};

    #[tokio::test]
    async fn identifier() {
        vercre_test_utils::init_tracer();
        snapshot!("");

        let provider = Provider::new();
        let access_token = "ABCDEF";
        let c_nonce = "1234ABCD";

        // set up state
        let state = State {
            stage: Stage::Validated(Token {
                access_token: access_token.into(),
                credentials: HashMap::from([(
                    "PHLEmployeeID".into(),
                    Authorized {
                        credential_identifier: "PHLEmployeeID".into(),
                        credential_configuration_id: "EmployeeID_JWT".into(),
                        claim_ids: None,
                    },
                )]),
                c_nonce: c_nonce.into(),
                c_nonce_expires_at: Utc::now() + Expire::Nonce.duration(),
            }),
            subject_id: Some(NORMAL_USER.into()),
            expires_at: Utc::now() + Expire::Authorized.duration(),
        };

        StateStore::put(&provider, access_token, &state, state.expires_at)
            .await
            .expect("state exists");

        let claims = ProofClaims {
            iss: Some(CLIENT_ID.into()),
            aud: CREDENTIAL_ISSUER.into(),
            iat: Utc::now().timestamp(),
            nonce: Some(c_nonce.into()),
        };
        let jwt = jws::encode(Type::Proof, &claims, holder::Provider).await.expect("should encode");

        let value = json!({
            "credential_issuer": CREDENTIAL_ISSUER,
            "access_token": access_token,
            "credential_identifier": "PHLEmployeeID",
            "proof":{
                "proof_type": "jwt",
                "jwt": jwt
            }
        });
        let request = serde_json::from_value(value).expect("request is valid");

        let response = credential(provider.clone(), request).await.expect("response is valid");
        assert_snapshot!("credential:identifier:response", &response, {
            ".credential" => "[credential]",
            ".c_nonce" => "[c_nonce]",
            ".notification_id" => "[notification_id]",
        });

        // verify credential
        let CredentialResponseType::Credential(vc_kind) = &response.response else {
            panic!("expected a single credential");
        };
        let Payload::Vc{ vc, .. } =
            proof::verify(Verify::Vc(&vc_kind), &provider).await.expect("should decode")
        else {
            panic!("should be VC");
        };

        assert_snapshot!("credential:identifier:vc", vc, {
            ".validFrom" => "[validFrom]",
            ".credentialSubject" => insta::sorted_redaction(),
            ".credentialSubject.address" => insta::sorted_redaction()
        });

        // token state should remain unchanged
        assert_let!(Ok(state), StateStore::get::<State>(&provider, access_token).await);
        assert_snapshot!("credential:identifier:state", state, {
            ".expires_at" => "[expires_at]",
            ".stage.c_nonce"=>"[c_nonce]",
            ".stage.c_nonce_expires_at" => "[c_nonce_expires_at]"
        });
    }

    #[tokio::test]
    #[ignore]
    async fn format() {
        vercre_test_utils::init_tracer();
        snapshot!("");

        let provider = Provider::new();
        let access_token = "ABCDEF";
        let c_nonce = "1234ABCD";

        // set up state
        let state = State {
            stage: Stage::Validated(Token {
                access_token: access_token.into(),
                credentials: HashMap::from([(
                    "PHLEmployeeID".into(),
                    Authorized {
                        credential_identifier: "PHLEmployeeID".into(),
                        credential_configuration_id: "EmployeeID_JWT".into(),
                        claim_ids: None,
                    },
                )]),
                c_nonce: c_nonce.into(),
                c_nonce_expires_at: Utc::now() + Expire::Nonce.duration(),
            }),
            subject_id: Some(NORMAL_USER.into()),
            expires_at: Utc::now() + Expire::Authorized.duration(),
        };

        StateStore::put(&provider, access_token, &state, state.expires_at)
            .await
            .expect("state saved");

        // create CredentialRequest to 'send' to the app
        let claims = ProofClaims {
            iss: Some(CLIENT_ID.into()),
            aud: CREDENTIAL_ISSUER.into(),
            iat: Utc::now().timestamp(),
            nonce: Some(c_nonce.into()),
        };
        let jwt = jws::encode(Type::Proof, &claims, holder::Provider).await.expect("should encode");

        let value = json!({
            "credential_issuer": CREDENTIAL_ISSUER,
            "access_token": access_token,
            "format": "jwt_vc_json",
            "credential_definition": {
                "type": [
                    "VerifiableCredential",
                    "EmployeeIDCredential"
                ]
            },
            "proof":{
                "proof_type": "jwt",
                "jwt": jwt
            }
        });
        let request = serde_json::from_value(value).expect("request is valid");
        let response = credential(provider.clone(), request).await.expect("response is valid");

        assert_snapshot!("credential:format:response", &response, {
            ".credential" => "[credential]",
            ".c_nonce" => "[c_nonce]",
        });

        // verify credential
        let CredentialResponseType::Credential(vc_kind) = &response.response else {
            panic!("expected a single credential");
        };
        let Payload::Vc{ vc, .. } = vercre_w3c_vc::proof::verify(Verify::Vc(&vc_kind), &provider)
            .await
            .expect("should decode")
        else {
            panic!("should be VC");
        };

        assert_snapshot!("vc", vc, {
            ".validFrom" => "[validFrom]",
            ".credentialSubject" => insta::sorted_redaction()
        });

        // token state should remain unchanged
        assert_let!(Ok(state), StateStore::get::<State>(&provider, access_token).await);
        assert_snapshot!("credential:format:state", state, {
            ".expires_at" => "[expires_at]",
            ".stage.c_nonce"=>"[c_nonce]",
            ".stage.c_nonce_expires_at" => "[c_nonce_expires_at]"
        });
    }

    #[tokio::test]
    #[ignore]
    async fn iso_mdl() {
        vercre_test_utils::init_tracer();
        snapshot!("");

        let provider = Provider::new();
        let access_token = "ABCDEF";
        let c_nonce = "1234ABCD";

        // set up state
        let state = State {
            stage: Stage::Validated(Token {
                access_token: access_token.into(),
                credentials: HashMap::from([(
                    "DriverLicence".into(),
                    Authorized {
                        credential_identifier: "DriverLicence".into(),
                        credential_configuration_id: "org.iso.18013.5.1.mDL".into(),
                        claim_ids: None,
                    },
                )]),
                c_nonce: c_nonce.into(),
                c_nonce_expires_at: Utc::now() + Expire::Nonce.duration(),
            }),
            subject_id: Some(NORMAL_USER.into()),
            expires_at: Utc::now() + Expire::Authorized.duration(),
        };

        StateStore::put(&provider, access_token, &state, state.expires_at)
            .await
            .expect("state exists");

        let claims = ProofClaims {
            iss: Some(CLIENT_ID.into()),
            aud: CREDENTIAL_ISSUER.into(),
            iat: Utc::now().timestamp(),
            nonce: Some(c_nonce.into()),
        };
        let jwt = jws::encode(Type::Proof, &claims, holder::Provider).await.expect("should encode");

        let value = json!({
            "credential_issuer": CREDENTIAL_ISSUER,
            "access_token": access_token,
            "credential_identifier": "DriverLicence",
            "proof":{
                "proof_type": "jwt",
                "jwt": jwt
            }
        });
        let request = serde_json::from_value(value).expect("request is valid");

        let response = credential(provider.clone(), request).await.expect("response is valid");
        assert_snapshot!("credential:iso_mdl:response", &response, {
            ".credential" => "[credential]",
            ".c_nonce" => "[c_nonce]",
            ".notification_id" => "[notification_id]",
        });

        // verify credential
        let CredentialResponseType::Credential(vc_kind) = &response.response else {
            panic!("expected a single credential");
        };
        let Payload::Vc{ vc, .. } =
            proof::verify(Verify::Vc(&vc_kind), &provider).await.expect("should decode")
        else {
            panic!("should be VC");
        };

        assert_snapshot!("credential:iso_mdl:vc", vc, {
            ".validFrom" => "[validFrom]",
            ".credentialSubject" => insta::sorted_redaction(),
            ".credentialSubject.address" => insta::sorted_redaction()
        });

        // token state should remain unchanged
        assert_let!(Ok(state), StateStore::get::<State>(&provider, access_token).await);
        assert_snapshot!("credential:iso_mdl:state", state, {
            ".expires_at" => "[expires_at]",
            ".stage.c_nonce"=>"[c_nonce]",
            ".stage.c_nonce_expires_at" => "[c_nonce_expires_at]"
        });
    }
}<|MERGE_RESOLUTION|>--- conflicted
+++ resolved
@@ -187,27 +187,9 @@
     async fn issue_response(
         &self, provider: &impl Provider, request: CredentialRequest, dataset: Dataset,
     ) -> Result<CredentialResponse> {
-<<<<<<< HEAD
         // generate the issuance time stamp
-        let issuance_dt = Utc::now();
-
-        let config_id = &self.authorized.credential_configuration_id;
-        let config =
-            self.issuer.credential_configurations_supported.get(config_id).ok_or_else(|| {
-                Error::InvalidCredentialRequest("unsupported credential requested".into())
-            })?;
-
-        let response = match &config.format {
-            FormatIdentifier::JwtVcJson(w3c) => {
-                self.jwt_vc_json(
-                    provider,
-                    &request,
-                    &w3c.credential_definition,
-                    dataset,
-                    &issuance_dt,
-                )
-                .await?
-=======
+        let issuance_date = Utc::now();
+
         let signer = SecOps::signer(provider, &request.credential_issuer)
             .map_err(|e| Error::ServerError(format!("issue  resolving signer: {e}")))?;
 
@@ -215,8 +197,7 @@
         let response = match &self.configuration.format {
             Format::JwtVcJson(w3c) => {
                 let vc = self.w3c_vc(provider, &w3c.credential_definition, dataset).await?;
-                self.jwt_vc_json(vc, signer).await?
->>>>>>> d363880d
+                self.jwt_vc_json(vc, signer, issuance_date).await?
             }
             Format::IsoMdl(_) => self.mso_mdoc(dataset, signer).await?,
 
@@ -259,54 +240,6 @@
         })
     }
 
-<<<<<<< HEAD
-    // Generate a `jwt_vc_json` format credential .
-    async fn jwt_vc_json(
-        &self, provider: &impl Provider, request: &CredentialRequest,
-        credential_definition: &CredentialDefinition, dataset: Dataset,
-        issuance_dt: &DateTime<Utc>,
-    ) -> Result<CredentialResponseType> {
-        // generate vc
-        let vc = self.w3c_vc(provider, request, credential_definition, dataset).await?;
-
-        // sign and return JWT
-        let signer = SecOps::signer(provider, &request.credential_issuer)
-            .map_err(|e| Error::ServerError(format!("issue  resolving signer: {e}")))?;
-        let jwt = vercre_w3c_vc::proof::create(
-            proof::Format::JwtVcJson,
-            Payload::Vc {
-                vc: vc.clone(),
-                issued_at: issuance_dt.timestamp(),
-            },
-            signer,
-        )
-        .await
-        .map_err(|e| Error::ServerError(format!("issue creating proof: {e}")))?;
-
-        Ok(CredentialResponseType::Credential(Kind::String(jwt)))
-    }
-
-    // Generate a `mso_mdoc` format credential.
-    //
-    // Base64url-encoded representation of the CBOR-encoded IssuerSigned structure,
-    // as defined in [ISO.18013-5](https://www.iso.org/standard/69084.html).
-    // TODO: remove lint suppression when implemented.
-    #[allow(clippy::unused_async)]
-    async fn mso_mdoc(
-        &self, provider: &impl Provider, request: &CredentialRequest, dataset: Dataset,
-    ) -> Result<CredentialResponseType> {
-        let signer = SecOps::signer(provider, &request.credential_issuer)
-            .map_err(|e| Error::ServerError(format!("issue  resolving signer: {e}")))?;
-
-        let mdl = vercre_iso_mdl::to_credential(dataset.claims, signer)
-            .await
-            .map_err(|e| Error::ServerError(format!("issue generating mDL credential: {e}")))?;
-
-        Ok(CredentialResponseType::Credential(Kind::String(mdl)))
-    }
-
-=======
->>>>>>> d363880d
     // Generate a W3C Verifiable Credential.
     // async fn w3c_vc(&self, issuer: String, type_: String,dataset: Map<String, Value>,
     //     status: Option<Quota<CredentialStatus>>) -> Result<VerifiableCredential> {
@@ -354,13 +287,21 @@
 
     // Generate a `jwt_vc_json` format credential .
     async fn jwt_vc_json(
-        &self, vc: VerifiableCredential, signer: impl Signer,
+        &self, vc: VerifiableCredential, signer: impl Signer, issuance_date: DateTime<Utc>,
     ) -> Result<CredentialResponseType> {
         // sign and return JWT
-        let jwt =
-            proof::create(W3cFormat::JwtVcJson, Payload::Vc(vc.clone()), signer).await.map_err(
-                |e| Error::ServerError(format!("issue generating `jwt_vc_json` credential: {e}")),
-            )?;
+        let jwt = proof::create(
+            W3cFormat::JwtVcJson,
+            Payload::Vc {
+                vc: vc.clone(),
+                issued_at: issuance_date.timestamp(),
+            },
+            signer,
+        )
+        .await
+        .map_err(|e| {
+            Error::ServerError(format!("issue generating `jwt_vc_json` credential: {e}"))
+        })?;
         Ok(CredentialResponseType::Credential(Kind::String(jwt)))
     }
 
@@ -602,7 +543,7 @@
         let CredentialResponseType::Credential(vc_kind) = &response.response else {
             panic!("expected a single credential");
         };
-        let Payload::Vc{ vc, .. } =
+        let Payload::Vc { vc, .. } =
             proof::verify(Verify::Vc(&vc_kind), &provider).await.expect("should decode")
         else {
             panic!("should be VC");
@@ -692,7 +633,7 @@
         let CredentialResponseType::Credential(vc_kind) = &response.response else {
             panic!("expected a single credential");
         };
-        let Payload::Vc{ vc, .. } = vercre_w3c_vc::proof::verify(Verify::Vc(&vc_kind), &provider)
+        let Payload::Vc { vc, .. } = vercre_w3c_vc::proof::verify(Verify::Vc(&vc_kind), &provider)
             .await
             .expect("should decode")
         else {
@@ -776,7 +717,7 @@
         let CredentialResponseType::Credential(vc_kind) = &response.response else {
             panic!("expected a single credential");
         };
-        let Payload::Vc{ vc, .. } =
+        let Payload::Vc { vc, .. } =
             proof::verify(Verify::Vc(&vc_kind), &provider).await.expect("should decode")
         else {
             panic!("should be VC");
