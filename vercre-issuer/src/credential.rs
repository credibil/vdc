//! # Batch Credential Endpoint
//!
//! The Batch Credential Endpoint issues multiple Credentials in one Batch
//! Credential Response as approved by the End-User upon presentation of a valid
//! Access Token representing this approval.
//!
//! A Wallet can request issuance of multiple Credentials of certain types and
//! formats in one Batch Credential Request. This includes Credentials of the
//! same type and multiple formats, different types and one format, or both.

use std::fmt::Debug;

use chrono::Utc;
use tracing::instrument;
use vercre_core::{gen, Kind};
use vercre_datasec::jose::jws::{self, KeyType, Type};
use vercre_datasec::SecOps;
use vercre_openid::issuer::{
    CredentialIssuance, CredentialRequest, CredentialResponse, CredentialResponseType, Dataset,
    FormatProfile, Issuer, Metadata, MultipleProofs, Proof, ProofClaims, Provider, SingleProof,
    StateStore, Subject,
};
use vercre_openid::{Error, Result};
use vercre_status::issuer::Status;
use vercre_w3c_vc::model::{CredentialSubject, VerifiableCredential};
use vercre_w3c_vc::proof::{self, Payload};
use vercre_w3c_vc::verify_key;

use crate::state::{AuthorizedCredential, Credential, Deferrance, Expire, Stage, State};

/// Credential request handler.
///
/// # Errors
///
/// Returns an `OpenID4VP` error if the request is invalid or if the provider is
/// not available.
#[instrument(level = "debug", skip(provider))]
pub async fn credential(
    provider: impl Provider, request: CredentialRequest,
) -> Result<CredentialResponse> {
    let Ok(state) = StateStore::get::<State>(&provider, &request.access_token).await else {
        return Err(Error::AccessDenied("invalid access token".into()));
    };
    let issuer = Metadata::issuer(&provider, &request.credential_issuer)
        .await
        .map_err(|e| Error::ServerError(format!("metadata issue: {e}")))?;

    // save data accessed more than once for later use
    let mut ctx = Context {
        state,
        issuer,
        ..Context::default()
    };
    ctx.authorized = ctx.authorized(&request)?;

    ctx.verify(&provider, &request).await?;
    ctx.process(&provider, request).await
}

#[derive(Debug, Default)]
struct Context {
    state: State,
    issuer: Issuer,
    authorized: AuthorizedCredential,
    holder_did: String,
}

impl Context {
    // TODO: check this list for compliance
    // To validate a key proof, ensure that:
    //   - the header parameter does not contain a private key
    //   - the creation time of the JWT, as determined by either the issuance time,
    //     or a server managed timestamp via the nonce claim, is within an
    //     acceptable window (see Section 11.5).

    // Verify the credential request
    async fn verify(
        &mut self, provider: &impl Provider, request: &CredentialRequest,
    ) -> Result<()> {
        tracing::debug!("credential::verify");

        if self.state.is_expired() {
            return Err(Error::InvalidRequest("state expired".into()));
        }

        let Stage::Validated(token_state) = &self.state.stage else {
            return Err(Error::AccessDenied("invalid access token state".into()));
        };

        // c_nonce expiry
        if token_state.c_nonce_expired() {
            return Err(Error::AccessDenied("c_nonce has expired".into()));
        }

        // TODO: refactor into separate function.
        let config_id = &self.authorized.credential_configuration_id;
        let config =
            self.issuer.credential_configurations_supported.get(config_id).ok_or_else(|| {
                Error::InvalidCredentialRequest("unsupported credential requested".into())
            })?;

        if let Some(supported_types) = &config.proof_types_supported {
            let Some(proof) = &request.proof else {
                return Err(Error::InvalidCredentialRequest("proof not set".into()));
            };

            // TODO: cater for non-JWT proofs - use w3c-vc::decode method
            let _ = supported_types.get("jwt").ok_or_else(|| {
                Error::InvalidCredentialRequest("proof type not supported".into())
            })?;

            // extract proof JWT(s) from request
            let proof_jwts = match proof {
                Proof::Single { proof_type } => match proof_type {
                    SingleProof::Jwt { jwt } => &vec![jwt.clone()],
                },
                Proof::Multiple(proofs_type) => match proofs_type {
                    MultipleProofs::Jwt(proof_jwts) => proof_jwts,
                },
            };

            for proof_jwt in proof_jwts {
                // TODO: check proof is signed with supported algorithm (from proof_type)
                let jwt: jws::Jwt<ProofClaims> =
                    match jws::decode(proof_jwt, verify_key!(provider)).await {
                        Ok(jwt) => jwt,
                        Err(e) => {
                            let (c_nonce, c_nonce_expires_in) = self.err_nonce(provider).await?;
                            return Err(Error::InvalidProof {
                                hint: format!("issue decoding JWT: {e}"),
                                c_nonce,
                                c_nonce_expires_in,
                            });
                        }
                    };

                // proof type
                if jwt.header.typ != Type::Proof {
                    let (c_nonce, c_nonce_expires_in) = self.err_nonce(provider).await?;
                    return Err(Error::InvalidProof {
                        hint: format!("Proof JWT 'typ' is not {}", Type::Proof),
                        c_nonce,
                        c_nonce_expires_in,
                    });
                }

                // previously issued c_nonce
                if jwt.claims.nonce.as_ref() != Some(&token_state.c_nonce) {
                    let (c_nonce, c_nonce_expires_in) = self.err_nonce(provider).await?;
                    return Err(Error::InvalidProof {
                        hint: "Proof JWT nonce claim is invalid".into(),
                        c_nonce,
                        c_nonce_expires_in,
                    });
                }

                // Key ID
                let KeyType::KeyId(kid) = &jwt.header.key else {
                    let (c_nonce, c_nonce_expires_in) = self.err_nonce(provider).await?;

                    return Err(Error::InvalidProof {
                        hint: "Proof JWT 'kid' is missing".into(),
                        c_nonce,
                        c_nonce_expires_in,
                    });
                };

                // HACK: save extracted DID for later use when issuing credential
                let Some(did) = kid.split('#').next() else {
                    let (c_nonce, c_nonce_expires_in) = self.err_nonce(provider).await?;

                    return Err(Error::InvalidProof {
                        hint: "Proof JWT DID is invalid".into(),
                        c_nonce,
                        c_nonce_expires_in,
                    });
                };

                // TODO: support multiple DID bindings
                self.holder_did = did.into();
            }
        }

        Ok(())
    }

    // Process the credential request.
    async fn process(
        &self, provider: &impl Provider, request: CredentialRequest,
    ) -> Result<CredentialResponse> {
        tracing::debug!("credential::process");

        // sign and return VC or defer issuance
        if let Some(vc) = self.issue_vc(provider, &request).await? {
            self.issue_response(provider, request, vc).await
        } else {
            self.defer_response(provider, request).await
        }
    }

    // Attempt to generate a Verifiable Credential from information provided in
    // the Credential Request. May return `None` if the credential is not ready
    // to be issued because the request for Subject is pending.
    async fn issue_vc(
        &self, provider: &impl Provider, request: &CredentialRequest,
    ) -> Result<Option<VerifiableCredential>> {
        tracing::debug!("credential::generate_vc");

        let dataset = self.dataset(provider, request).await?;

        // defer issuance if claims are pending (approval),
        if dataset.pending {
            return Ok(None);
        }

        let credential_issuer = &request.credential_issuer.clone();

        // TODO: improve `types` handling
        let config_id = &self.authorized.credential_configuration_id;
        let config =
            self.issuer.credential_configurations_supported.get(config_id).ok_or_else(|| {
                Error::InvalidCredentialRequest("unsupported credential requested".into())
            })?;

<<<<<<< HEAD
        let FormatProfile::Definition {
=======
        let FormatProfile::W3c {
>>>>>>> 05f7c185
            credential_definition,
        } = &config.profile
        else {
            return Err(Error::InvalidRequest("unsupported credential_definition".into()));
        };

        let Some(types) = &credential_definition.type_ else {
            return Err(Error::ServerError("Credential type not set".into()));
        };
        let Some(credential_type) = types.get(1) else {
            return Err(Error::ServerError("Credential type not set".into()));
        };

        // Provider supplies status lookup information
        let Some(subject_id) = &self.state.subject_id else {
            return Err(Error::AccessDenied("invalid subject id".into()));
        };
        let status = Status::status(provider, subject_id, "credential_identifier")
            .await
            .map_err(|e| Error::ServerError(format!("issue populating credential status: {e}")))?;

        let vc = VerifiableCredential::builder()
            .add_context(Kind::String(format!("{credential_issuer}/credentials/v1")))
            // TODO: generate credential id
            .id(format!("{credential_issuer}/credentials/{credential_type}"))
            .add_type(credential_type)
            .issuer(credential_issuer)
            .add_subject(CredentialSubject {
                id: Some(self.holder_did.clone()),
                claims: dataset.claims,
            })
            .status(status)
            .build()
            .map_err(|e| Error::ServerError(format!("issue building VC: {e}")))?;

        Ok(Some(vc))
    }

    // Issue the requested credential.
    async fn issue_response(
        &self, provider: &impl Provider, request: CredentialRequest, vc: VerifiableCredential,
    ) -> Result<CredentialResponse> {
        let signer = SecOps::signer(provider, &request.credential_issuer)
            .map_err(|e| Error::ServerError(format!("issue  resolving signer: {e}")))?;

        // TODO: add support for other formats
<<<<<<< HEAD
        let jwt =
            vercre_w3c_vc::proof::create(proof::Format::JwtVcJson, Payload::Vc(vc.clone()), signer)
                .await
                .map_err(|e| Error::ServerError(format!("issue creating proof: {e}")))?;
=======
        let jwt = vercre_w3c_vc::proof::create(
            proof::Format::JwtVcJson,
            Payload::Vc(vc.clone()),
            signer,
        )
        .await
        .map_err(|e| Error::ServerError(format!("issue creating proof: {e}")))?;
>>>>>>> 05f7c185

        // update token state with new `c_nonce`
        let mut state = self.state.clone();
        state.expires_at = Utc::now() + Expire::Access.duration();

        let Stage::Validated(mut token_state) = state.stage else {
            return Err(Error::AccessDenied("invalid access token state".into()));
        };
        token_state.c_nonce = gen::nonce();
        token_state.c_nonce_expires_at = Utc::now() + Expire::Nonce.duration();
        state.stage = Stage::Validated(token_state.clone());

        StateStore::put(provider, &token_state.access_token, &state, state.expires_at)
            .await
            .map_err(|e| Error::ServerError(format!("issue saving state: {e}")))?;

        // create issuance state for notification endpoint
        state.stage = Stage::Issued(Credential { credential: vc });
        let notification_id = gen::notification_id();

        StateStore::put(provider, &notification_id, &state, state.expires_at)
            .await
            .map_err(|e| Error::ServerError(format!("issue saving state: {e}")))?;

        Ok(CredentialResponse {
            response: CredentialResponseType::Credential(Kind::String(jwt)),
            c_nonce: Some(token_state.c_nonce.clone()),
            c_nonce_expires_in: Some(token_state.c_nonce_expires_in()),
            notification_id: Some(notification_id),
        })
    }

    // Defer issuance of the requested credential.
    async fn defer_response(
        &self, provider: &impl Provider, request: CredentialRequest,
    ) -> Result<CredentialResponse> {
        let txn_id = gen::transaction_id();

        let state = State {
            subject_id: None,
            stage: Stage::Deferred(Deferrance {
                transaction_id: txn_id.clone(),
                credential_request: request,
            }),
            expires_at: Utc::now() + Expire::Access.duration(),
        };
        StateStore::put(provider, &txn_id, &state, state.expires_at)
            .await
            .map_err(|e| Error::ServerError(format!("issue saving state: {e}")))?;

        Ok(CredentialResponse {
            response: CredentialResponseType::TransactionId(txn_id),
            ..CredentialResponse::default()
        })
    }

    // Get `AuthorizedCredential` for `credential_identifier` and
    // `credential_configuration_id`.
    fn authorized(&self, request: &CredentialRequest) -> Result<AuthorizedCredential> {
        let Stage::Validated(token) = &self.state.stage else {
            return Err(Error::AccessDenied("invalid access token state".into()));
        };

        match &request.credential {
            CredentialIssuance::Identifier {
                credential_identifier,
            } => token.credentials.get(credential_identifier),
            CredentialIssuance::Format(f) => {
                let config_id = self.issuer.credential_configuration_id(f).map_err(|e| {
                    Error::InvalidCredentialRequest(format!("unsupported credential format: {e}"))
                })?;
                token.credentials.values().find(|c| &c.credential_configuration_id == config_id)
            }
        }
        .ok_or_else(|| Error::InvalidCredentialRequest("unauthorized credential requested".into()))
        .cloned()
    }

    // Get credential dataset for the request
    async fn dataset(
        &self, provider: &impl Provider, request: &CredentialRequest,
    ) -> Result<Dataset> {
        let identifier = &self.authorized.credential_identifier;

        // get claims dataset for `credential_identifier`
        let Some(subject_id) = &self.state.subject_id else {
            return Err(Error::AccessDenied("invalid subject id".into()));
        };
        let mut dataset = Subject::dataset(provider, subject_id, identifier)
            .await
            .map_err(|e| Error::ServerError(format!("issue populating claims: {e}")))?;

        // narrow claimset from AuthorizedCredential
        if let Some(claim_ids) = &self.authorized.claim_ids {
            dataset.claims.retain(|k, _| claim_ids.contains(k));
        }

        // narrow of claimset from format/credential_definition
        if let CredentialIssuance::Format(f) = &request.credential {
            let claim_ids = match &f.profile {
<<<<<<< HEAD
                FormatProfile::Definition {
=======
                FormatProfile::W3c {
>>>>>>> 05f7c185
                    credential_definition,
                } => credential_definition
                    .credential_subject
                    .as_ref()
                    .map(|subj| subj.keys().cloned().collect::<Vec<String>>()),
<<<<<<< HEAD
                FormatProfile::MsoMdoc { .. } => {
                    todo!("FormatProfile::MsoMdoc");
=======
                FormatProfile::IsoMdl { .. } => {
                    todo!("FormatProfile::IsoMdl");
>>>>>>> 05f7c185
                }
                FormatProfile::SdJwt { .. } => {
                    todo!("FormatProfile::SdJwt");
                }
            };

            if let Some(claim_ids) = &claim_ids {
                dataset.claims.retain(|k, _| claim_ids.contains(k));
            }
        };

        Ok(dataset)
    }

    // Creates, stores, and returns new `c_nonce` and `c_nonce_expires`_in values
    // for use in `Error::InvalidProof` errors, as per specification.
    async fn err_nonce(&self, provider: &impl Provider) -> Result<(String, i64)> {
        // generate nonce and update state
        let c_nonce = gen::nonce();

        let mut state = self.state.clone();
        state.expires_at = Utc::now() + Expire::Access.duration();

        let Stage::Validated(mut token_state) = state.stage else {
            return Err(Error::AccessDenied("invalid access token state".into()));
        };
        token_state.c_nonce.clone_from(&c_nonce);
        token_state.c_nonce_expires_at = Utc::now() + Expire::Nonce.duration();
        state.stage = Stage::Validated(token_state.clone());

        StateStore::put(provider, &token_state.access_token, &state, state.expires_at)
            .await
            .map_err(|e| Error::ServerError(format!("issue saving state: {e}")))?;

        Ok((c_nonce, Expire::Nonce.duration().num_seconds()))
    }
}

#[cfg(test)]
mod tests {
    use std::collections::HashMap;

    use assert_let_bind::assert_let;
    use insta::assert_yaml_snapshot as assert_snapshot;
    use vercre_macros::credential_request;
    use vercre_test_utils::issuer::{Provider, CLIENT_ID, CREDENTIAL_ISSUER, NORMAL_USER};
    use vercre_test_utils::{holder, snapshot};
    use vercre_w3c_vc::proof::{self, Verify};

    use super::*;
    use crate::state::{AuthorizedCredential, Token};
    extern crate self as vercre_issuer;

    #[tokio::test]
    async fn identifier() {
        vercre_test_utils::init_tracer();
        snapshot!("");

        let provider = Provider::new();
        let access_token = "ABCDEF";
        let c_nonce = "1234ABCD";

        // set up state
        let state = State {
            stage: Stage::Validated(Token {
                access_token: access_token.into(),
                credentials: HashMap::from([(
                    "PHLEmployeeID".into(),
                    AuthorizedCredential {
                        credential_identifier: "PHLEmployeeID".into(),
                        credential_configuration_id: "EmployeeID_JWT".into(),
                        claim_ids: None,
                    },
                )]),
                c_nonce: c_nonce.into(),
                c_nonce_expires_at: Utc::now() + Expire::Nonce.duration(),
            }),
            subject_id: Some(NORMAL_USER.into()),
            expires_at: Utc::now() + Expire::Authorized.duration(),
        };

        StateStore::put(&provider, access_token, &state, state.expires_at)
            .await
            .expect("state exists");

        let claims = ProofClaims {
            iss: Some(CLIENT_ID.into()),
            aud: CREDENTIAL_ISSUER.into(),
            iat: Utc::now().timestamp(),
            nonce: Some(c_nonce.into()),
        };
        let jwt = jws::encode(Type::Proof, &claims, holder::Provider).await.expect("should encode");

        let request = credential_request!({
            "credential_issuer": CREDENTIAL_ISSUER,
            "access_token": access_token,
            "credential_identifier": "PHLEmployeeID",
            "proof":{
                "proof_type": "jwt",
                "jwt": jwt
            }
        });
        let response = credential(provider.clone(), request).await.expect("response is valid");
        assert_snapshot!("credential:identifier:response", &response, {
            ".credential" => "[credential]",
            ".c_nonce" => "[c_nonce]",
            ".notification_id" => "[notification_id]",
        });

        // verify credential
        let CredentialResponseType::Credential(vc_kind) = &response.response else {
            panic!("expected a single credential");
        };
        let Payload::Vc(vc) =
            proof::verify(Verify::Vc(&vc_kind), &provider).await.expect("should decode")
        else {
            panic!("should be VC");
        };

        assert_snapshot!("credential:identifier:vc", vc, {
            ".issuanceDate" => "[issuanceDate]",
            ".credentialSubject" => insta::sorted_redaction()
        });

        // token state should remain unchanged
        assert_let!(Ok(state), StateStore::get::<State>(&provider, access_token).await);
        assert_snapshot!("credential:identifier:state", state, {
            ".expires_at" => "[expires_at]",
            ".stage.c_nonce"=>"[c_nonce]",
            ".stage.c_nonce_expires_at" => "[c_nonce_expires_at]"
        });
    }

    #[tokio::test]
    #[ignore]
    async fn format() {
        vercre_test_utils::init_tracer();
        snapshot!("");

        let provider = Provider::new();
        let access_token = "ABCDEF";
        let c_nonce = "1234ABCD";

        // set up state
        let state = State {
            stage: Stage::Validated(Token {
                access_token: access_token.into(),
                credentials: HashMap::from([(
                    "PHLEmployeeID".into(),
                    AuthorizedCredential {
                        credential_identifier: "PHLEmployeeID".into(),
                        credential_configuration_id: "EmployeeID_JWT".into(),
                        claim_ids: None,
                    },
                )]),
                c_nonce: c_nonce.into(),
                c_nonce_expires_at: Utc::now() + Expire::Nonce.duration(),
            }),
            subject_id: Some(NORMAL_USER.into()),
            expires_at: Utc::now() + Expire::Authorized.duration(),
        };

        StateStore::put(&provider, access_token, &state, state.expires_at)
            .await
            .expect("state saved");

        // create CredentialRequest to 'send' to the app
        let claims = ProofClaims {
            iss: Some(CLIENT_ID.into()),
            aud: CREDENTIAL_ISSUER.into(),
            iat: Utc::now().timestamp(),
            nonce: Some(c_nonce.into()),
        };
        let jwt = jws::encode(Type::Proof, &claims, holder::Provider).await.expect("should encode");

        let request = credential_request!({
            "credential_issuer": CREDENTIAL_ISSUER,
            "access_token": access_token,
            "format": "jwt_vc_json",
            "credential_definition": {
                "type": [
                    "VerifiableCredential",
                    "EmployeeIDCredential"
                ]
            },
            "proof":{
                "proof_type": "jwt",
                "jwt": jwt
            }
        });
        let response = credential(provider.clone(), request).await.expect("response is valid");

        assert_snapshot!("credential:format:response", &response, {
            ".credential" => "[credential]",
            ".c_nonce" => "[c_nonce]",
        });

        // verify credential
        let CredentialResponseType::Credential(vc_kind) = &response.response else {
            panic!("expected a single credential");
        };
        let Payload::Vc(vc) = vercre_w3c_vc::proof::verify(Verify::Vc(&vc_kind), &provider)
            .await
            .expect("should decode")
        else {
            panic!("should be VC");
        };

        assert_snapshot!("vc", vc, {
            ".issuanceDate" => "[issuanceDate]",
            ".credentialSubject" => insta::sorted_redaction()
        });

        // token state should remain unchanged
        assert_let!(Ok(state), StateStore::get::<State>(&provider, access_token).await);
        assert_snapshot!("credential:format:state", state, {
            ".expires_at" => "[expires_at]",
            ".stage.c_nonce"=>"[c_nonce]",
            ".stage.c_nonce_expires_at" => "[c_nonce_expires_at]"
        });
    }
}<|MERGE_RESOLUTION|>--- conflicted
+++ resolved
@@ -222,11 +222,7 @@
                 Error::InvalidCredentialRequest("unsupported credential requested".into())
             })?;
 
-<<<<<<< HEAD
-        let FormatProfile::Definition {
-=======
         let FormatProfile::W3c {
->>>>>>> 05f7c185
             credential_definition,
         } = &config.profile
         else {
@@ -273,12 +269,6 @@
             .map_err(|e| Error::ServerError(format!("issue  resolving signer: {e}")))?;
 
         // TODO: add support for other formats
-<<<<<<< HEAD
-        let jwt =
-            vercre_w3c_vc::proof::create(proof::Format::JwtVcJson, Payload::Vc(vc.clone()), signer)
-                .await
-                .map_err(|e| Error::ServerError(format!("issue creating proof: {e}")))?;
-=======
         let jwt = vercre_w3c_vc::proof::create(
             proof::Format::JwtVcJson,
             Payload::Vc(vc.clone()),
@@ -286,7 +276,6 @@
         )
         .await
         .map_err(|e| Error::ServerError(format!("issue creating proof: {e}")))?;
->>>>>>> 05f7c185
 
         // update token state with new `c_nonce`
         let mut state = self.state.clone();
@@ -387,23 +376,14 @@
         // narrow of claimset from format/credential_definition
         if let CredentialIssuance::Format(f) = &request.credential {
             let claim_ids = match &f.profile {
-<<<<<<< HEAD
-                FormatProfile::Definition {
-=======
                 FormatProfile::W3c {
->>>>>>> 05f7c185
                     credential_definition,
                 } => credential_definition
                     .credential_subject
                     .as_ref()
                     .map(|subj| subj.keys().cloned().collect::<Vec<String>>()),
-<<<<<<< HEAD
-                FormatProfile::MsoMdoc { .. } => {
-                    todo!("FormatProfile::MsoMdoc");
-=======
                 FormatProfile::IsoMdl { .. } => {
                     todo!("FormatProfile::IsoMdl");
->>>>>>> 05f7c185
                 }
                 FormatProfile::SdJwt { .. } => {
                     todo!("FormatProfile::SdJwt");
