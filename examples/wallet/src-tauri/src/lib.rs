//! # Wallet Tauri Entry Point
//!
//! This module is the entry point for the Tauri application.

#![allow(clippy::used_underscore_binding)]

mod app;
mod error;
mod model;
mod store;

use app::AppState;
use futures::lock::Mutex;
use model::ViewModel;
use store::Store;
use tauri::{AppHandle, Manager, State};
use tauri_plugin_log::{Target, TargetKind};

struct StateModel(Mutex<AppState>);

/// Tauri entry point
///
/// # Panics
///
/// Will panic if the Tauri application builder fails to run.
#[cfg_attr(mobile, tauri::mobile_entry_point)]
pub fn run() {
    tauri::Builder::default()
        .plugin(
            tauri_plugin_log::Builder::default()
                .targets([Target::new(TargetKind::Stdout), Target::new(TargetKind::Webview)])
                .level(log::LevelFilter::Info)
                .build(),
        )
        .plugin(tauri_plugin_store::Builder::default().build())
        .plugin(tauri_plugin_deep_link::init())
        .plugin(tauri_plugin_shell::init())
        .setup(|app| {
            let _handle = app.handle().clone();

            // initialise stronghold
            // FIXME: get passphrase from user and salt from file(?)
            let passphrase = b"pass-phrase";
            let salt = b"randomsalt";
            let _hash = argon2::hash_raw(passphrase, salt, &argon2::Config::default())?;

            // open/initialize Stronghold snapshot
            // let path = handle.path().app_local_data_dir()?.join("stronghold.bin");
            // let stronghold = signer::Stronghold::new(path, hash)?;
            // handle.manage(stronghold);

            // initialise deep link listener
            // app.listen("deep-link://new-url", move |event| deep_link(&event, &handle));

            Ok(())
        })
        .manage(StateModel(Mutex::new(AppState::default())))
        .invoke_handler(tauri::generate_handler![
            start, // called by the shell on load.
<<<<<<< HEAD
            started, // called when the shell application has finished it's initialisation.
                   // accept, authorize, cancel, delete, get_list, set_pin, start, offer, present
=======
            reset, // called when the shell application has finished it's initialisation.
            // accept, authorize, cancel, delete, get_list, set_pin, start, offer, present
>>>>>>> 332be0b4
        ])
        .run(tauri::generate_context!())
        .expect("error while running tauri application");
}

/// The `start` command is called by the shell on load.
#[tauri::command]
async fn start(state: State<'_, StateModel>, app: AppHandle) -> Result<(), error::AppError> {
    let model = state.0.lock().await.clone();
    let view: ViewModel = model.into();
    app.emit("state_updated", view).map_err(error::AppError::from)?;
    Ok(())
}

/// The `reset` command is called whenever the shell finishes a workflow, including abandoning it.
/// Is also called by the shell after start-up is complete to initialise state.
#[tauri::command]
async fn reset(state: State<'_, StateModel>, app: AppHandle) -> Result<(), error::AppError> {
    let mut model = state.0.lock().await;
    let store = Store::new(app.clone());
    model.reset(store).await?;
    let view: ViewModel = model.clone().into();
    app.emit("state_updated", view).map_err(error::AppError::from)?;
    Ok(())
}<|MERGE_RESOLUTION|>--- conflicted
+++ resolved
@@ -57,13 +57,8 @@
         .manage(StateModel(Mutex::new(AppState::default())))
         .invoke_handler(tauri::generate_handler![
             start, // called by the shell on load.
-<<<<<<< HEAD
-            started, // called when the shell application has finished it's initialisation.
-                   // accept, authorize, cancel, delete, get_list, set_pin, start, offer, present
-=======
             reset, // called when the shell application has finished it's initialisation.
             // accept, authorize, cancel, delete, get_list, set_pin, start, offer, present
->>>>>>> 332be0b4
         ])
         .run(tauri::generate_context!())
         .expect("error while running tauri application");
