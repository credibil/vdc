//! # Authorize Endpoint
//!
//! The authorize endpoint is used by the holder when initiating an issuance
//! (that is, it is not initiated by the issuer). The endpoint is used to
//! request authorization for one or more credentials and, optionally, claims
//! contained by those credentials. If authorization is granted by the issuer,
//! the response can be used to request a token that can be exchanged for the
//! credentials.
//!
//! The endpoint is also used in the case where the issuer initiates the flow
//! but in the offer, inidicates to the holder that authorization is required.

use anyhow::anyhow;
use chrono::{DateTime, Utc};
use serde::{Deserialize, Serialize};
use tracing::instrument;
use vercre_core::{pkce, stringify};
use vercre_issuer::{
    AuthorizationDetail, AuthorizationDetailType, AuthorizationRequest, AuthorizationResponse,
    CredentialAuthorization, CredentialDefinition, FormatIdentifier, ProfileClaims, RequestObject,
    TokenGrantType, TokenRequest,
};

use super::{Issuance, Status};
use crate::issuance::token::{authorized_credentials, AuthorizedCredentials};
use crate::provider::{HolderProvider, Issuer, StateStore};

/// `AuthorizeRequest` is the request to the `authorize` endpoint to initiate an
/// issuance flow or respond to an issuer-initiated offer that requires
/// authorization.
#[derive(Clone, Debug, Deserialize, Serialize)]
#[allow(clippy::module_name_repetitions)]
pub struct AuthorizeRequest {
    /// Parameters dependent on the initiator of the issuance flow.
    pub initiator: Initiator,

    /// The client's redirection endpoint as previously established during the
    /// client registration.
    #[serde(skip_serializing_if = "Option::is_none")]
    pub redirect_uri: Option<String>,

    /// Authorization Details may used to convey the details about credentials
    /// the Wallet wants to obtain.
    #[serde(skip_serializing_if = "Option::is_none")]
    #[serde(with = "stringify::option")]
    pub authorization_details: Option<Vec<AuthorizationDetail>>,
}

/// Initiator of the issuance flow determines the fields required in the
/// authorization request.
#[derive(Clone, Debug, Deserialize, Serialize)]
pub enum Initiator {
    /// Wallet-initiated issuance flow.
    Wallet {
        /// Wallet client identifier. This is used by the issuance service to
        /// issue an access token so should be unique to the holder's
        /// agent. Care should be taken to ensure this is not shared
        /// across holders in the case of headless, multi-tenant agents.
        client_id: String,

        /// Identifier (URL) of the credential issuer.
        issuer: String,

        /// Credential Issuers MAY support requesting authorization to issue a
        /// credential using OAuth 2.0 scope values.
        /// A scope value and its mapping to a credential type is defined by the
        /// Issuer. A description of scope value semantics or machine readable
        /// definitions could be defined in Issuer metadata. For example,
        /// mapping a scope value to an authorization details object.
        #[serde(skip_serializing_if = "Option::is_none")]
        scope: Option<String>,

        /// A Holder identifier provided by the Wallet. It must have meaning to
        /// the Credential Issuer in order that credentialSubject claims
        /// can be populated.
        subject_id: String,
    },

    /// Issuer-initiated issuance flow.
    Issuer {
        /// The issuance flow identifier.
        issuance_id: String,
    },
}

/// Makes an authorization request to the issuer to describe the credential(s)
/// and claims the holder wants to obtain.
///
/// On receiving an authorization response, this function will immediately make
/// a token request to the issuer, so the holder's agent (wallet) can make
/// credential requests directly after calling this function.
///
/// Initiates an issuance flow in the case of a wallet-initiated flow, or
/// carries out the authorization step in the case of an issuer-initiated flow
/// that requires authorization.
#[instrument(level = "debug", skip(provider))]
pub async fn authorize(
    provider: impl HolderProvider, request: &AuthorizeRequest,
) -> anyhow::Result<AuthorizedCredentials> {
    tracing::debug!("Endpoint::authorize");

    // If the request is issuer-initiated, retrieve the issuance flow state,
    // and check the flow status. Otherwise, create a new flow state.
    let mut issuance = match &request.initiator {
        Initiator::Issuer { issuance_id } => {
            match StateStore::get::<Issuance>(&provider, issuance_id).await {
                Ok(issuance) => {
                    // The grants must support authorized flow.
                    //
                    // TODO: The wallet is supposed to handle the case where there are no
                    // grants by using issuer metadata to determine the required grants. Look
                    // up server metadata to determine the required grants.
                    let Some(grants) = issuance.offer.grants.clone() else {
                        let e = anyhow!("no grants in offer is not supported");
                        tracing::error!(target: "Endpoint::authorize", ?e);
                        return Err(e);
                    };
                    if grants.authorization_code.is_none() || issuance.status != Status::Accepted {
                        let e = anyhow!("invalid issuance state. Must be accepted and support authorization issuance flow");
                        tracing::error!(target: "Endpoint::authorize", ?e);
                        return Err(e);
                    }
                    issuance
                }
                Err(e) => {
                    tracing::error!(target: "Endpoint::authorize", ?e);
                    return Err(e);
                }
            }
        }
        Initiator::Wallet {
            client_id,
            issuer,
            subject_id,
            scope,
        } => {
            // Verify the wallet is making a scope-based request or an
            // authorization details request, not both.
            if request.authorization_details.is_some() && scope.is_some() {
                let e = anyhow!(
                    "wallet-initiated issuance should use authorization details or scope, not both"
                );
                tracing::error!(target: "Endpoint::authorize", ?e);
                return Err(e);
            }

            // Create a new issuance flow.
            let mut issuance = Issuance::new(client_id);
            issuance.subject_id.clone_from(subject_id);
            issuance.set_issuer(&provider, issuer).await.map_err(|e| {
                tracing::error!(target: "Endpoint::authorize", ?e);
                e
            })?;
            issuance.scope.clone_from(scope);
            issuance
        }
    };
    issuance.accepted.clone_from(&request.authorization_details);

    // PKCE pair
    let verifier = pkce::code_verifier();
    issuance.code_challenge = Some(pkce::code_challenge(&verifier));
    issuance.code_verifier = Some(verifier);

    // Construct an authorization request.
    let authorization_request = authorization_request(&issuance, request).map_err(|e| {
        tracing::error!(target: "Endpoint::authorize", ?e);
        e
    })?;
    // Request authorization from the issuer.
    let auth_response =
        Issuer::authorization(&provider, authorization_request).await.map_err(|e| {
            tracing::error!(target: "Endpoint::authorize", ?e);
            e
        })?;

    // Construct a token request using the authorization response and request an
    // access token from the issuer.
    let token_request = token_request(&issuance, request, &auth_response);
    issuance.token = Issuer::token(&provider, token_request).await.map_err(|e| {
        tracing::error!(target: "Endpoint::authorize", ?e);
        e
    })?;
    issuance.status = Status::TokenReceived;

    let mut response = AuthorizedCredentials {
        issuance_id: issuance.id.clone(),
        authorized: None,
    };
    if let Some(auth_details) = issuance.token.authorization_details.clone() {
        if !auth_details.is_empty() {
            // Get the authorized credentials.
            let authorized = authorized_credentials(&auth_details, &issuance).map_err(|e| {
                tracing::error!(target: "Endpoint::token", ?e);
                e
            })?;
            response.authorized = Some(authorized);
        }
    }

    // Stash the state for the next step.
    if let Err(e) =
        StateStore::put(&provider, &issuance.id, &issuance, DateTime::<Utc>::MAX_UTC).await
    {
        tracing::error!(target: "Endpoint::accept", ?e);
        return Err(e);
    };

    Ok(response)
}

/// Construct an authorization request.
fn authorization_request(
    issuance: &Issuance, request: &AuthorizeRequest,
) -> anyhow::Result<AuthorizationRequest> {
    let Some(code_challenge) = issuance.code_challenge.clone() else {
        return Err(anyhow!("missing code challenge"));
    };
    let issuer_state = match request.initiator {
        Initiator::Issuer { .. } => {
            // TODO: If there are no grants in the offer, the wallet should
            // look up server metadata to get authorized code grant information.
            let Some(grants) = issuance.offer.grants.clone() else {
                return Err(anyhow!("no grants in offer is not supported"));
            };
            let Some(auth_code) = &grants.authorization_code else {
                return Err(anyhow!("no authorization code grant in offer"));
            };
            auth_code.issuer_state.clone()
        }
        Initiator::Wallet { .. } => None,
    };

    let scope = match &request.initiator {
        Initiator::Issuer { .. } => None,
        Initiator::Wallet { scope, .. } => scope.clone(),
    };

    // If the request contains None for authorization details, the wallet wants
    // all credentials on offer. For the authorization endpoint, we will need
    // to explicitly build the authorization details.
    let auth_details = match scope {
        Some(_) => None,
<<<<<<< HEAD
        None => match authorization_details(issuance, request) {
            Ok(auth_details) => Some(auth_details),
            Err(e) => {
                tracing::error!(target: "Endpoint::authorize", ?e);
                return Err(e);
            }
        },
=======
        None => Some(authorization_details(issuance, request).map_err(|e| {
            tracing::error!(target: "Endpoint::authorize", ?e);
            e
        })?),
>>>>>>> c530bc42
    };

    let Some(code_challenge_methods) =
        issuance.authorization_server.oauth.code_challenge_methods_supported.clone()
    else {
        return Err(anyhow!("code challenge methods missing from authorization server metadata"));
    };

    Ok(AuthorizationRequest::Object(RequestObject {
        credential_issuer: issuance.issuer.credential_issuer.clone(),
        response_type: issuance.authorization_server.oauth.response_types_supported[0].clone(),
        client_id: issuance.client_id.clone(),
        redirect_uri: request.redirect_uri.clone(),
        state: Some(issuance.id.clone()),
        code_challenge,
        code_challenge_method: code_challenge_methods[0].clone(),
        authorization_details: auth_details,
        scope,
        resource: Some(issuance.issuer.credential_issuer.clone()),
        subject_id: issuance.subject_id.clone(),
        // TODO: support this
        wallet_issuer: None,
        user_hint: Some(issuance.id.clone()),
        issuer_state,
    }))
}

/// Construct a token request.
fn token_request(
    issuance: &Issuance, auth_request: &AuthorizeRequest, auth_response: &AuthorizationResponse,
) -> TokenRequest {
    TokenRequest {
        credential_issuer: issuance.issuer.credential_issuer.clone(),
        client_id: Some(issuance.client_id.clone()),
        grant_type: TokenGrantType::AuthorizationCode {
            code: auth_response.code.clone(),
            redirect_uri: auth_request.redirect_uri.clone(),
            code_verifier: issuance.code_verifier.clone(),
        },
        authorization_details: issuance.accepted.clone(),
        // TODO: support this
        client_assertion: None,
    }
}

/// Construct authorization details from the issuance flow state.
fn authorization_details(
    issuance: &Issuance, request: &AuthorizeRequest,
) -> anyhow::Result<Vec<AuthorizationDetail>> {
    if issuance.accepted.is_some() {
        return Ok(issuance.accepted.clone().unwrap());
    }
    if matches!(request.initiator, Initiator::Wallet { .. }) {
        return Err(anyhow!("authorization details are required for wallet-initiated issuance"));
    }
    let mut auth_details = Vec::new();
    let creds_supported = &issuance.issuer.credential_configurations_supported;
    for cfg_id in &issuance.offer.credential_configuration_ids {
        let Some(credential_config) = creds_supported.get(cfg_id) else {
            return Err(anyhow!("unsupported credential type in offer"));
        };
        let claims: Option<ProfileClaims> =
            credential_config.format.claims().map(|claims| match &credential_config.format {
                FormatIdentifier::JwtVcJson(w3c)
                | FormatIdentifier::LdpVc(w3c)
                | FormatIdentifier::JwtVcJsonLd(w3c) => ProfileClaims::W3c(CredentialDefinition {
                    credential_subject: w3c.credential_definition.credential_subject.clone(),
                    ..Default::default()
                }),
                FormatIdentifier::IsoMdl(_) => ProfileClaims::IsoMdl(claims),
                FormatIdentifier::VcSdJwt(_) => ProfileClaims::SdJwt(claims),
            });
        auth_details.push(AuthorizationDetail {
            type_: AuthorizationDetailType::OpenIdCredential,
            credential: CredentialAuthorization::ConfigurationId {
                credential_configuration_id: cfg_id.clone(),
                claims,
            },
            ..Default::default()
        });
    }
    Ok(auth_details)
}<|MERGE_RESOLUTION|>--- conflicted
+++ resolved
@@ -241,20 +241,10 @@
     // to explicitly build the authorization details.
     let auth_details = match scope {
         Some(_) => None,
-<<<<<<< HEAD
-        None => match authorization_details(issuance, request) {
-            Ok(auth_details) => Some(auth_details),
-            Err(e) => {
-                tracing::error!(target: "Endpoint::authorize", ?e);
-                return Err(e);
-            }
-        },
-=======
         None => Some(authorization_details(issuance, request).map_err(|e| {
             tracing::error!(target: "Endpoint::authorize", ?e);
             e
         })?),
->>>>>>> c530bc42
     };
 
     let Some(code_challenge_methods) =
