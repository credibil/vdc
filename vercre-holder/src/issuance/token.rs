//! # Token Endpoint
//!
//! The token endpoint is used to request a token from the issuer. The token
//! response will contain the access token and a list of credential identifiers
//! that the holder can request from the issuer.

use std::collections::HashMap;

use anyhow::anyhow;
use chrono::{DateTime, Utc};
use serde::{Deserialize, Serialize};
use tracing::instrument;
use vercre_issuer::{CredentialAuthorization, TokenGrantType, TokenRequest};

use super::{Issuance, Status};
use crate::provider::{HolderProvider, Issuer, StateStore};

/// `AuthorizedCredentials` is the response from the `token` endpoint.
///
/// The agent application can use this to present the available credential
/// identifiers to the holder for selection.
#[derive(Clone, Debug, Default, Deserialize, Serialize)]
#[allow(clippy::module_name_repetitions)]
pub struct AuthorizedCredentials {
    /// The issuance flow identifier.
    pub issuance_id: String,

    /// The list of credential identifiers the holder is authorized to request,
    /// keyed by credential configuration ID.
<<<<<<< HEAD
    #[serde(skip_serializing_if = "Option::is_none")]
=======
>>>>>>> c22ab71b
    pub authorized: Option<HashMap<String, Vec<String>>>,
}

/// Progresses the issuance flow by getting an access token.
///
/// Returns the issuance flow identifier.
#[instrument(level = "debug", skip(provider))]
pub async fn token(
    provider: impl HolderProvider, issuance_id: &str,
) -> anyhow::Result<AuthorizedCredentials> {
    tracing::debug!("Endpoint::token");

    let mut issuance: Issuance = match StateStore::get(&provider, issuance_id).await {
        Ok(issuance) => issuance,
        Err(e) => {
            tracing::error!(target: "Endpoint::token", ?e);
            return Err(e);
        }
    };

    // Can't make a token request for an unauthorized issuance. The flow must
    // be pre-authorized and accepted or an authorization must have occurred.
    //
    // TODO: The wallet is supposed to handle the case where there are no
    // grants by using issuer metadata to determine the required grants. Look
    // up server metadata to determine the required grants.
    let Some(grants) = issuance.offer.grants.clone() else {
        let e = anyhow!("no grants in offer is not supported");
        tracing::error!(target: "Endpoint::token", ?e);
        return Err(e);
    };
    if !(issuance.status == Status::Authorized
        || (grants.pre_authorized_code.is_some() && issuance.status == Status::Accepted))
    {
        let e =
            anyhow!("invalid issuance state. Must be pre-authorized and accepted or authorized");
        tracing::error!(target: "Endpoint::token", ?e);
        return Err(e);
    }

    // Request an access token from the issuer.
    let token_request = token_request(&issuance);
    issuance.token = match Issuer::get_token(&provider, &issuance.id, token_request).await {
        Ok(token) => token,
        Err(e) => {
            tracing::error!(target: "Endpoint::token", ?e);
            return Err(e);
        }
    };
    issuance.status = Status::TokenReceived;

    let mut response = AuthorizedCredentials {
        issuance_id: issuance.id.clone(),
        authorized: None,
    };
    if let Some(auth_details) = issuance.token.authorization_details.clone() {
        let mut authorized = HashMap::new();
        for auth in auth_details {
            let cfg_id = match auth.authorization_detail.credential {
                CredentialAuthorization::ConfigurationId {
                    credential_configuration_id,
                    ..
                } => credential_configuration_id,
                CredentialAuthorization::Format(cfmt) => {
                    match issuance.issuer.credential_configuration_id(&cfmt) {
                        Ok(cfg_id) => cfg_id,
                        Err(e) => {
                            tracing::error!(target: "Endpoint::token", ?e);
                            return Err(e);
                        }
                    }
                    .to_string()
                }
            };
            authorized.insert(cfg_id, auth.credential_identifiers.clone());
        }

        response.authorized = Some(authorized);
    }

    // Stash the state for the next step.
    if let Err(e) =
        StateStore::put(&provider, &issuance.id, &issuance, DateTime::<Utc>::MAX_UTC).await
    {
        tracing::error!(target: "Endpoint::accept", ?e);
        return Err(e);
    };

    Ok(response)
}

/// Construct a token request.
fn token_request(issuance: &Issuance) -> TokenRequest {
    // Get pre-authorized code. Unwraps are OK since verification should be called
    // on outer endpoint to check existence.
    let grants = issuance.offer.grants.as_ref().expect("grants exist on offer");
    let pre_auth_code =
        grants.pre_authorized_code.as_ref().expect("pre-authorized code exists on offer");

    TokenRequest {
        credential_issuer: issuance.offer.credential_issuer.clone(),
        client_id: Some(issuance.client_id.clone()),
        grant_type: TokenGrantType::PreAuthorizedCode {
            pre_authorized_code: pre_auth_code.pre_authorized_code.clone(),
            tx_code: issuance.pin.clone(),
        },
        authorization_details: issuance.accepted.clone(),
        client_assertion: None,
    }
}<|MERGE_RESOLUTION|>--- conflicted
+++ resolved
@@ -27,10 +27,7 @@
 
     /// The list of credential identifiers the holder is authorized to request,
     /// keyed by credential configuration ID.
-<<<<<<< HEAD
     #[serde(skip_serializing_if = "Option::is_none")]
-=======
->>>>>>> c22ab71b
     pub authorized: Option<HashMap<String, Vec<String>>>,
 }
 
@@ -38,6 +35,9 @@
 ///
 /// Returns the issuance flow identifier.
 #[instrument(level = "debug", skip(provider))]
+pub async fn token(
+    provider: impl HolderProvider, issuance_id: &str,
+) -> anyhow::Result<AuthorizedCredentials> {
 pub async fn token(
     provider: impl HolderProvider, issuance_id: &str,
 ) -> anyhow::Result<AuthorizedCredentials> {
@@ -103,6 +103,8 @@
                         }
                     }
                     .to_string()
+                    }
+                    .to_string()
                 }
             };
             authorized.insert(cfg_id, auth.credential_identifiers.clone());
