--- conflicted
+++ resolved
@@ -52,11 +52,6 @@
 oauth2 = { version = "4.4.2" }
 serde_qs = "0.12.0"
 test-utils = { path = "../test-utils" }
-<<<<<<< HEAD
-tokio = { version = "1.36.0", features = [ "rt-multi-thread"] }
-tower-http = { version = "0.5.2", features = ["trace"] }
-=======
 tokio = { version = "1.36.0", default-features = false, features = ["fs", "macros", "rt", "rt-multi-thread"] }
 tower-http = { version = "0.5.2", features = ["cors", "trace"] }
->>>>>>> 583c543d
 tracing-subscriber = { version = "0.3.18", features = ["env-filter", "fmt"] }