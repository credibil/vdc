--- conflicted
+++ resolved
@@ -49,21 +49,9 @@
 /// The Subject trait specifies how the library expects issuance subject (user)
 /// information to be provided by implementers.
 pub trait Subject: Send + Sync {
-<<<<<<< HEAD
-    /// Authenticate Holder, returning the Holder's `subject_id` if successful.
-    fn authenticate(
-        &self, credentials: Credentials,
-    ) -> impl Future<Output = provider::Result<String>> + Send;
-
-    /// Authorize issuance of the credential specified by
-    /// `credential_configuration_id`. Returns a one or more
-    /// `credential_identifier`s the subject (holder) is authorized to
-    /// request.
-=======
     /// Authorize issuance of the credential specified by `credential_configuration_id`.
     /// Returns a one or more `credential_identifier`s the subject (holder) is
     /// authorized to request.
->>>>>>> 534895c0
     fn authorize(
         &self, subject_id: &str, credential_configuration_id: &str,
     ) -> impl Future<Output = provider::Result<Vec<String>>> + Send;
