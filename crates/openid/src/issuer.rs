//! # `OpenID` for Verifiable Credential Issuance

use std::collections::HashMap;
use std::fmt::{self, Debug};
use std::future::Future;
use std::io::Cursor;

use anyhow::anyhow;
use base64ct::{Base64, Encoding};
use qrcode::QrCode;
use serde::{Deserialize, Serialize};
use serde_json::{Map, Value};
use vercre_core::{stringify, Kind, Quota};
use vercre_datasec::jose::jwk::PublicKeyJwk;
use vercre_datasec::SecOps;
use vercre_did::DidResolver;
use vercre_w3c_vc::model::VerifiableCredential;

pub use super::FormatProfile;
pub use crate::oauth::{GrantType, OAuthClient, OAuthServer};
pub use crate::provider::{self, Result, StateStore};

// TODO: find a home for shared types

/// Issuer Provider trait.
pub trait Provider: Metadata + Subject + StateStore + SecOps + DidResolver + Clone {}

/// The `Metadata` trait is used by implementers to provide `Client`, `Issuer`, and
/// `Server` metadata to the library.
pub trait Metadata: Send + Sync {
    /// Client (wallet) metadata for the specified issuance client.
    fn client(&self, client_id: &str) -> impl Future<Output = provider::Result<Client>> + Send;

    /// Credential Issuer metadata for the specified issuer.
    fn issuer(&self, issuer_id: &str) -> impl Future<Output = provider::Result<Issuer>> + Send;

    /// Authorization Server metadata for the specified issuer/server.
    fn server(&self, server_id: &str) -> impl Future<Output = provider::Result<Server>> + Send;

    /// Used to dynamically register OAuth 2.0 clients with the authorization server.
    fn register(&self, client: &Client) -> impl Future<Output = provider::Result<Client>> + Send;
}

/// The Subject trait specifies how the library expects issuance subject (user)
/// information to be provided by implementers.
pub trait Subject: Send + Sync {
    /// Authorize issuance of the credential specified by `credential_configuration_id`.
    /// Returns a one or more `credential_identifier`s the subject (holder) is
    /// authorized to request.
    fn authorize(
        &self, subject_id: &str, credential_configuration_id: &str,
    ) -> impl Future<Output = provider::Result<Vec<String>>> + Send;

    /// Returns a populated `Dataset` object for the given subject (holder) and
    /// credential definition.
    fn dataset(
        &self, subject_id: &str, credential_identifier: &str,
    ) -> impl Future<Output = provider::Result<Dataset>> + Send;
}

/// The user information returned by the Subject trait.
#[derive(Clone, Debug, Deserialize, Serialize)]
pub struct Dataset {
    /// The credential subject populated for the user.
    pub claims: Map<String, Value>,

    /// Specifies whether user information required for the credential subject
    /// is pending.
    pub pending: bool,
}

/// Request a Credential Offer for a Credential Issuer.
#[derive(Clone, Default, Debug, Deserialize, Serialize)]
pub struct CreateOfferRequest {
    /// The URL of the Credential Issuer the Wallet can use obtain offered
    /// Credentials.
    #[serde(skip_serializing_if = "String::is_empty", default)]
    pub credential_issuer: String,

    /// Identifies the (previously authenticated) Holder in order that Issuer can
    /// authorize credential issuance.
    #[serde(skip_serializing_if = "Option::is_none")]
    pub subject_id: Option<String>,

    /// A list of credentials (as identified by their metadata ids) to include in the
    /// offer to the Wallet. Each id identifies one of the keys in the name/value
    /// pairs stored in the `credential_configurations_supported` Credential Issuer
    /// metadata property. The Wallet uses this string value to obtain the respective
    /// object that contains information about the Credential being offered. For
    /// example, this string value can be used to obtain scope value to be used in
    /// the Authorization Request.
    pub credential_configuration_ids: Vec<String>,

    // TODO: add support for `authorization_details` parameter
    // pub authorization_details: Vec<Authorized>,
    //
    /// Whether the Issuer should provide a pre-authorized offer or not. If not
    /// pre-authorized, the Wallet must request authorization to fulfill the
    /// offer.
    /// When set to `true`, only the `urn:ietf:params:oauth:grant-type:pre-authorized_code`
    /// Grant Type will be set in the returned Credential Offer.
    #[serde(rename = "pre-authorize")]
    pub pre_authorize: bool,

    /// Specifies whether a Transaction Code (PIN) is required by the `token` endpoint
    /// during the Pre-Authorized Code Flow.
    pub tx_code_required: bool,

    /// The Issuer can specify whether Credential Offer is an object or a URI.
    pub send_type: SendType,
}

/// Determines how the Credential Offer is sent to the Wallet.
#[derive(Clone, Default, Debug, Deserialize, Serialize, PartialEq, Eq)]
#[serde(rename_all = "snake_case")]
pub enum SendType {
    /// The Credential Offer is sent to the Wallet by value — as an object containing
    /// the Credential Offer parameters.
    #[default]
    ByVal,

    /// The Credential Offer is sent to the Wallet by reference — as a string containing
    /// a URL pointing to a location where the offer can be retrieved.
    ByRef,
}

/// The response to a Credential Offer request.
#[derive(Debug, Deserialize, Serialize)]
pub struct CreateOfferResponse {
    /// A Credential Offer that can be used to initiate issuance with a Wallet.
    /// The offer can be an object or URL pointing to the Credential Offer Endpoint
    /// where A `CredentialOffer` object can be retrieved.
    #[serde(flatten)]
    pub offer_type: OfferType,

    /// A transaction code to be provided by the End-User in order to complete
    /// a credential request.
    #[serde(skip_serializing_if = "Option::is_none")]
    pub tx_code: Option<String>,
}

/// The type of Credential Offer returned in a `CreateOfferResponse`: either an object
/// or a URI.
#[derive(Clone, Debug, Deserialize, Serialize, Eq, PartialEq)]
pub enum OfferType {
    /// A Credential Offer object that can be sent to a Wallet as an HTTP GET request.
    #[serde(rename = "credential_offer")]
    Object(CredentialOffer),

    /// A URI pointing to the Credential Offer Endpoint where a `CredentialOffer` object
    /// can be retrieved.
    #[serde(rename = "credential_offer_uri")]
    Uri(String),
}

/// A Credential Offer object that can be sent to a Wallet as an HTTP GET
/// request.
#[derive(Clone, Debug, Default, Deserialize, Serialize, PartialEq, Eq)]
pub struct CredentialOffer {
    /// The URL of the Credential Issuer, the Wallet is requested to obtain one
    /// or more Credentials from.
    #[serde(skip_serializing_if = "String::is_empty", default)]
    pub credential_issuer: String,

    /// Credentials offered to the Wallet.
    /// A list of names identifying entries in the `credential_configurations_supported`
    /// `HashMap` in the Credential Issuer metadata. The Wallet uses the identifier to
    /// obtain the respective Credential Definition containing information about the
    /// Credential being offered. For example, the identifier can be used to obtain
    /// scope value to be used in the Authorization Request.
    ///
    /// # Example
    ///
    /// ```json
    ///    "credential_configuration_ids": [
    ///       "UniversityDegree_JWT",
    ///       "org.iso.18013.5.1.mDL"
    ///    ],
    /// ```
    pub credential_configuration_ids: Vec<String>,

    /// Indicates to the Wallet the Grant Types the Credential Issuer is prepared to
    /// process for this credential offer. If not present, the Wallet MUST determine
    /// the Grant Types the Credential Issuer supports using the Issuer metadata. When
    /// multiple grants are present, it's at the Wallet's discretion which one to use.
    #[serde(skip_serializing_if = "Option::is_none")]
    pub grants: Option<Grants>,
}

impl CredentialOffer {
    /// Generate a qrcode for the Credential Offer.
    /// Use the `endpoint` parameter to specify vercre-wallet's endpoint using deep link or
    /// direct call format.
    ///
    /// For example,
    ///
    /// ```http
    ///   openid-credential-offer://credential_offer=
    ///   or GET https://holder.vercre-wallet.io/credential_offer?
    /// ```
    ///
    /// # Errors
    ///
    /// Returns an `Error::ServerError` error if error if the Credential Offer cannot
    /// be serialized.
    pub fn to_qrcode(&self, endpoint: &str) -> anyhow::Result<String> {
        let qs =
            self.to_querystring().map_err(|e| anyhow!("Failed to generate querystring: {e}"))?;

        // generate qr code
        let qr_code = QrCode::new(format!("{endpoint}{qs}"))
            .map_err(|e| anyhow!("Failed to create QR code: {e}"))?;

        // write image to buffer
        let img_buf = qr_code.render::<image::Luma<u8>>().build();
        let mut buffer: Vec<u8> = Vec::new();
        let mut writer = Cursor::new(&mut buffer);
        img_buf
            .write_to(&mut writer, image::ImageFormat::Png)
            .map_err(|e| anyhow!("Failed to create QR code: {e}"))?;

        // base64 encode image
        Ok(format!("data:image/png;base64,{}", Base64::encode_string(buffer.as_slice())))
    }

    /// Generate a query string for the Credential Offer.
    ///
    /// # Errors
    ///
    /// Returns an `Error::ServerError` error if error if the Credential Offer cannot
    /// be serialized.
    pub fn to_querystring(&self) -> anyhow::Result<String> {
        serde_qs::to_string(&self).map_err(|e| anyhow!("issue creating query string: {e}"))
    }
}

/// Grant Types the Credential Issuer's Authorization Server is prepared to
/// process for this credential offer.
///
/// The Credential Issuer can obtain user information to turn into a Verifiable
/// Credential using user authentication and consent at the Credential Issuer's
/// Authorization Endpoint (Authorization Code Flow) or using out of bound
/// mechanisms outside of the issuance flow (Pre-Authorized Code Flow).
///
/// When multiple grants are present, it's at the Wallet's discretion which one
/// to use.
#[derive(Clone, Debug, Default, Deserialize, Serialize, PartialEq, Eq)]
pub struct Grants {
    /// Authorization Code Grant Type.
    #[serde(skip_serializing_if = "Option::is_none")]
    pub authorization_code: Option<AuthorizationCodeGrant>,

    /// Pre-Authorized Code Grant Type.
    #[serde(skip_serializing_if = "Option::is_none")]
    #[serde(rename = "urn:ietf:params:oauth:grant-type:pre-authorized_code")]
    pub pre_authorized_code: Option<PreAuthorizedCodeGrant>,
}

/// The Authorization Code Grant Type contains parameters used by the Wallet
/// when requesting the Authorization Code Flow.
#[derive(Clone, Debug, Default, Deserialize, Serialize, PartialEq, Eq)]
pub struct AuthorizationCodeGrant {
    /// Issuer state is used to link an Authorization Request to the Offer
    /// context. If the Wallet uses the Authorization Code Flow, it MUST
    /// include it in the Authorization Request using the `issuer_state`
    /// parameter.
    #[serde(skip_serializing_if = "Option::is_none")]
    pub issuer_state: Option<String>,

    /// To be used by the Wallet to identify the Authorization Server to use with
    /// this grant type when `authorization_servers` parameter in the Credential Issuer
    /// metadata has multiple entries. MUST NOT be used otherwise.
    /// The value of this parameter MUST match with one of the values in the Credential
    /// Issuer `authorization_servers` metadata property.
    #[serde(skip_serializing_if = "Option::is_none")]
    pub authorization_server: Option<String>,
}

/// The Pre-Authorized Code Grant Type contains parameters used by the Wallet
/// when using the Pre-Authorized Code Flow.
#[derive(Clone, Debug, Default, Deserialize, Serialize, PartialEq, Eq)]
pub struct PreAuthorizedCodeGrant {
    /// The code representing the Issuer's authorization for the Wallet to
    /// obtain Credentials of the type specified in the offer. This code
    /// MUST be short lived and single-use. If the Wallet decides to use the
    /// Pre-Authorized Code Flow, this parameter MUST be include
    /// in the subsequent Token Request with the Pre-Authorized Code Flow.
    #[serde(rename = "pre-authorized_code")]
    pub pre_authorized_code: String,

    /// The `tx_code` specifies whether the Authorization Server expects presentation
    /// of a Transaction Code by the End-User along with the Token Request in a
    /// Pre-Authorized Code Flow.
    ///
    /// The Transaction Code binds the Pre-Authorized Code to a certain transaction
    // to prevent replay of this code by an attacker that, for example, scanned the
    /// QR code while standing behind the legitimate End-User.
    ///
    /// It is RECOMMENDED to send the Transaction Code via a separate channel.
    #[serde(skip_serializing_if = "Option::is_none")]
    pub tx_code: Option<TxCode>,

    /// To be used by the Wallet to identify the Authorization Server to use with
    /// this grant type when `authorization_servers` parameter in the Credential Issuer
    /// metadata has multiple entries. MUST NOT be used otherwise.
    /// The value of this parameter MUST match with one of the values in the Credential
    /// Issuer `authorization_servers` metadata property.
    #[serde(skip_serializing_if = "Option::is_none")]
    pub authorization_server: Option<String>,
}

/// Specifies whether the Authorization Server expects presentation of a Transaction
/// Code by the End-User along with the Token Request in a Pre-Authorized Code Flow.
/// 
/// If the Authorization Server does not expect a Transaction Code, this object is
/// absent; this is the default.
///
/// The Transaction Code is used to bind the Pre-Authorized Code to a transaction to
/// prevent replay of the code by an attacker that, for example, scanned the QR code
/// while standing behind the legitimate End-User. It is RECOMMENDED to send the Transaction Code via a
/// separate channel. If the Wallet decides to use the Pre-Authorized Code Flow, the
/// Transaction Code value MUST be sent in the `tx_code` parameter with the respective
/// Token Request as defined in Section 6.1. If no length or description is given, this
/// object may be empty, indicating that a Transaction Code is required.
#[derive(Clone, Default, Debug, Deserialize, Serialize, PartialEq, Eq)]
pub struct TxCode {
    /// Specifies the input character set. Possible values are "numeric" (only digits)
    /// and "text" (any characters). The default is "numeric".
    #[serde(skip_serializing_if = "Option::is_none")]
    pub input_mode: Option<String>,

    /// Specifies the length of the Transaction Code. This helps the Wallet to render
    /// the input screen and improve the user experience.
    #[serde(skip_serializing_if = "Option::is_none")]
    pub length: Option<i32>,

    /// Guidance for the Holder of the Wallet on how to obtain the Transaction Code,
    /// e.g., describing over which communication channel it is delivered. The Wallet
    /// is RECOMMENDED to display this description next to the Transaction Code input
    /// screen to improve the user experience. The length of the string MUST NOT exceed
    /// 300 characters. The description does not support internationalization, however
    /// the Issuer MAY detect the Holder's language by previous communication or an HTTP
    /// Accept-Language header within an HTTP GET request for a Credential Offer URI.
    #[serde(skip_serializing_if = "Option::is_none")]
    pub description: Option<String>,
}

/// The Credential Offer Request is used by the Wallet to retrieve a previously
/// generated Credential Offer. The Wallet is sent a `credential_offer_uri`
/// containing a unique URL pointing to the Offer. The URI has the form
/// `credential_issuer/credential_offer/id`.
#[derive(Clone, Debug, Default, Serialize, Deserialize, PartialEq, Eq)]
pub struct CredentialOfferRequest {
    /// The URL of the Credential Issuer the Wallet can use obtain the
    /// Credential Offer.
    pub credential_issuer: String,

    /// The unique identifier for the the previously generated Credential Offer.
    pub id: String,
}

/// The Credential Offer Response is used to return a previously generated
/// Credential Offer.
#[derive(Clone, Debug, Default, Serialize, Deserialize, PartialEq, Eq)]
pub struct CredentialOfferResponse {
    /// The Credential Offer generated by the `create_offer` endpoint.
    pub credential_offer: CredentialOffer,
}

/// An Authorization Request is an OAuth 2.0 Authorization Request as defined in
/// section 4.1.1 of [RFC6749], which requests to grant access to the Credential
/// Endpoint.
///
/// [RFC6749]: (https://www.rfc-editor.org/rfc/rfc6749.html)
#[derive(Clone, Debug, Default, Serialize, Deserialize, PartialEq, Eq)]
#[serde(default)]
pub struct AuthorizationRequest {
    /// The URL of the Credential Issuer the Wallet can use obtain offered
    /// Credentials.
    #[serde(skip_serializing_if = "String::is_empty", default)]
    pub credential_issuer: String,

    /// Authorization Server's response type. Must be "code".
    pub response_type: String,

    /// OAuth 2.0 Client ID used by the Wallet.
    pub client_id: String,

    /// The client's redirection endpoint as previously established during the
    /// client registration.
    #[serde(skip_serializing_if = "Option::is_none")]
    pub redirect_uri: Option<String>,

    /// Client state is used by the client to maintain state between the request
    /// and callback.
    #[serde(skip_serializing_if = "Option::is_none")]
    pub state: Option<String>,

    /// PKCE code challenge, used to prevent authorization code interception
    /// attacks and mitigate the need for client secrets.
    pub code_challenge: String,

    /// PKCE code challenge method. Must be "S256".
    pub code_challenge_method: String,

    /// Authorization Details may used to convey the details about credentials
    /// the Wallet wants to obtain.
    #[serde(skip_serializing_if = "Option::is_none")]
    #[serde(with = "stringify::option")]
    pub authorization_details: Option<Vec<AuthorizationDetail>>,

    /// Credential Issuers MAY support requesting authorization to issue a
    /// credential using OAuth 2.0 scope values.
    /// A scope value and its mapping to a credential type is defined by the
    /// Issuer. A description of scope value semantics or machine readable
    /// definitions could be defined in Issuer metadata. For example,
    /// mapping a scope value to an authorization details object.
    #[serde(skip_serializing_if = "Option::is_none")]
    pub scope: Option<String>,

    /// The Credential Issuer's identifier to allow the Authorization Server to
    /// differentiate between Issuers. [RFC8707]: The target resource to which
    /// access is being requested. MUST be an absolute URI.
    ///
    /// [RFC8707]: (https://www.rfc-editor.org/rfc/rfc8707)
    #[serde(skip_serializing_if = "Option::is_none")]
    pub resource: Option<String>,

    // TODO: replace `subject_id` with support for authentication
    // <https://openid.net/specs/openid-connect-core-1_0.html#AuthRequest>
    /// A Holder identifier provided by the Wallet. It must have meaning to the
    /// Credential Issuer in order that credentialSubject claims can be
    /// populated.
    pub subject_id: String,

    /// The Wallet's `OpenID` Connect issuer URL. The Credential Issuer can use
    /// the discovery process as defined in [SIOPv2] to determine the Wallet's
    /// capabilities and endpoints. RECOMMENDED in Dynamic Credential Requests.
    ///
    /// [SIOPv2]: (https://openid.net/specs/openid-connect-self-issued-v2-1_0.html)
    #[serde(skip_serializing_if = "Option::is_none")]
    pub wallet_issuer: Option<String>,

    /// An opaque user hint the Wallet MAY use in subsequent callbacks to
    /// optimize the user's experience. RECOMMENDED in Dynamic Credential
    /// Requests.
    #[serde(skip_serializing_if = "Option::is_none")]
    pub user_hint: Option<String>,

    /// Identifies a pre-existing Credential Issuer processing context. A value
    /// for this parameter may be passed in the Credential Offer to the
    /// Wallet.
    #[serde(skip_serializing_if = "Option::is_none")]
    pub issuer_state: Option<String>,
}

/// Authorization details type.
#[derive(Clone, Debug, Default, Serialize, Deserialize, PartialEq, Eq)]
pub enum AuthorizationDetailType {
    /// OpenID Credential authorization detail type.
    #[default]
    #[serde(rename = "openid_credential")]
    OpenIdCredential,
}

/// Authorization Details is used to convey the details about the Credentials
/// the Wallet wants to obtain.
/// See <https://www.rfc-editor.org/rfc/rfc9396.html>
#[derive(Clone, Debug, Default, Serialize, Deserialize, PartialEq, Eq)]
pub struct AuthorizationDetail {
    /// Type determines the authorization details type. MUST be "`openid_credential`".
    #[serde(rename = "type")]
    pub type_: AuthorizationDetailType,

    /// Identifies Credentials requested using either `credential_identifier` or
    /// supported credential `format`.
    #[serde(flatten)]
    pub specification: AuthorizationSpec,

    // /// The detailed description of the credential type requested. At a minimum,
    // /// the Credential Definition 'type' field MUST be set.
    // /// REQUIRED when 'format' is "`jwt_vc_json`", "`jwt_vc_json`-ld", or "`ldp_vc`"
    // /// AND `format` parameter is set. OPTIONAL otherwise.
    // #[serde(skip_serializing_if = "Option::is_none")]
    // pub credential_definition: Option<CredentialDefinition>,

    // /// Contains the type values the Wallet requests authorization for at the Credential
    // /// Issuer.
    // /// REQUIRED if format is "`vc+sd-jwt`", otherwise, it MUST not be set.
    // #[serde(skip_serializing_if = "Option::is_none")]
    // pub vct: Option<String>,

    // /// Used by the Wallet to indicate which claims it wants to be included in the
    // /// issued Credential.
    // /// OPTIONAL when format is "`vc+sd-jwt`", otherwise, it MUST not be set.
    // #[serde(skip_serializing_if = "Option::is_none")]
    // pub claims: Option<HashMap<String, ClaimDefinition>>,

    // TODO: integrate locations
    /// If the Credential Issuer metadata contains an `authorization_servers` parameter,
    /// the authorization detail's locations field MUST be set to the Credential Issuer
    /// Identifier.
    ///
    /// # Example
    ///
    /// ```text
    /// "locations": [
    ///     "https://credential-issuer.example.com"
    ///  ]
    /// ```
    #[serde(skip_serializing_if = "Option::is_none")]
    pub locations: Option<Vec<String>>,
}

/// Means used to identifiy a Credential's type when requesting a Credential.
#[derive(Clone, Debug, Deserialize, Serialize, Eq, PartialEq)]
#[serde(untagged)]
pub enum AuthorizationSpec {
    /// Specifies the unique identifier of the Credential being described in the
    /// `credential_configurations_supported` map in the Credential Issuer Metadata.
    ConfigurationId(ConfigurationId),

    /// Determines the format of the Credential to be issued, which may determine
    /// the type and other information related to the Credential to be issued. REQUIRED
    /// when `credential_identifiers` was not returned from the Token Response. MUST
    /// NOT be used otherwise.
    #[serde(rename = "format")]
    Format(Format),
}

impl Default for AuthorizationSpec {
    fn default() -> Self {
        Self::ConfigurationId(ConfigurationId::default())
    }
}

/// The `OpenID4VCI` specification defines commonly used [Credential Format Profiles]
/// to support. The profiles define Credential format specific parameters or claims
/// used to support a particular format.
///
/// [Credential Format Profiles]: (https://openid.net/specs/openid-4-verifiable-credential-issuance-1_0.html#name-credential-format-profiles)
#[derive(Clone, Debug, Deserialize, Serialize, PartialEq, Eq)]
pub enum ConfigurationId {
    /// Requested Credential is specified by `credential_configuration_id` and
    /// optionally, `CredentialDefinition`.
    Definition {
        /// Specifies a unique identifier of the Credential being described in the
        /// `credential_configurations_supported` map in the Credential Issuer
        /// Metadata.
        credential_configuration_id: String,

        /// The `credentialSubject` parameter is used by the Wallet to indicate
        /// that it only accepts Credentials issued with the claims specified.
        #[serde(skip_serializing_if = "Option::is_none")]
        credential_definition: Option<CredentialDefinition>,
    },

    /// Requested Credential is specified by `credential_configuration_id` and
    /// optionally, `ClaimsDefinition`.
    Claims {
        /// Specifies a unique identifier of the Credential being described in the
        /// `credential_configurations_supported` map in the Credential Issuer
        /// Metadata.
        credential_configuration_id: String,

        /// Used by the Wallet to indicate that it only accepts Credentials
        /// issued with claims specified.
        #[serde(skip_serializing_if = "Option::is_none")]
        claims: Option<ClaimDefinition>,
    },
}

impl ConfigurationId {
    /// Returns the Credential Configuration ID.
    pub fn id(&self) -> &str {
        match self {
            Self::Definition {
                credential_configuration_id,
                ..
            } => credential_configuration_id,
            Self::Claims {
                credential_configuration_id,
                ..
            } => credential_configuration_id,
        }
    }
}

impl Default for ConfigurationId {
    fn default() -> Self {
        Self::Definition {
            credential_configuration_id: Default::default(),
            credential_definition: Default::default(),
        }
    }
}

/// The `OpenID4VCI` specification defines commonly used [Credential Format Profiles]
/// to support. The profiles define Credential format specific parameters or claims
/// used to support a particular format.
///
///
/// [Credential Format Profiles]: (https://openid.net/specs/openid-4-verifiable-credential-issuance-1_0.html#name-credential-format-profiles)
#[derive(Clone, Debug, Deserialize, Serialize, PartialEq, Eq)]
#[serde(tag = "format")]
pub enum Format {
    /// A W3C Verifiable Credential.
    ///
    /// When this format is specified, Credential Offer, Authorization Details,
    /// Credential Request, and Credential Issuer metadata, including
    /// `credential_definition` object, MUST NOT be processed using JSON-LD rules.
    #[serde(rename = "jwt_vc_json")]
    JwtVcJson {
        /// Defines the Credential to be issued by type. Additionally,
        /// the `credentialSubject` parameter is used by the Wallet to indicate
        /// that it only accepts Credentials issued with the claims specified.
        credential_definition: CredentialDefinition,
    },

    /// A W3C Verifiable Credential.
    ///
    /// When using this format, data MUST NOT be processed using JSON-LD rules.
    ///
    /// N.B. The `@context` value in the `credential_definition` object can be used by
    /// the Wallet to check whether it supports a certain VC. If necessary, the Wallet
    /// could apply JSON-LD processing to the Credential issued.
    #[serde(rename = "ldp-vc")]
    LdpVc {
        /// Defines the Credential to be issued by type. Additionally,
        /// the `credentialSubject` parameter is used by the Wallet to indicate
        /// that it only accepts Credentials issued with the claims specified.
        credential_definition: CredentialDefinition,
    },

    /// A W3C Verifiable Credential.
    ///
    /// When using this format, data MUST NOT be processed using JSON-LD rules.
    ///
    /// N.B. The `@context` value in the `credential_definition` object can be used by
    /// the Wallet to check whether it supports a certain VC. If necessary, the Wallet
    /// could apply JSON-LD processing to the Credential issued.
    #[serde(rename = "jwt_vc_json-ld")]
    JwtVcJsonLd {
        /// Defines the Credential to be issued by type. Additionally,
        /// the `credentialSubject` parameter is used by the Wallet to indicate
        /// that it only accepts Credentials issued with the claims specified.
        credential_definition: CredentialDefinition,
    },

    /// ISO mDL.
    ///
    /// A Credential Format Profile for Credentials complying with [ISO.18013-5] —
    /// ISO-compliant driving licence specification.
    ///
    /// [ISO.18013-5]: (https://www.iso.org/standard/69084.html)
    #[serde(rename = "mso_mdoc")]
    MsoDoc {
        /// Identifies the Credential type, as defined in [ISO.18013-5].
        doctype: String,

        /// Used by the Wallet to indicate that it only accepts Credentials
        /// issued with claims specified.
        claims: Option<ClaimDefinition>,
    },

    /// IETF SD-JWT VC.
    ///
    /// A Credential Format Profile for Credentials complying with
    /// [I-D.ietf-oauth-sd-jwt-vc] — SD-JWT-based Verifiable Credentials for
    /// selective disclosure.
    ///
    /// [I-D.ietf-oauth-sd-jwt-vc]: (https://datatracker.ietf.org/doc/html/draft-ietf-oauth-sd-jwt-vc-01)
    #[serde(rename = "vc+sd-jwt")]
    VcSdJwt {
        /// Designates the type of a Credential, as defined in [I-D.ietf-oauth-sd-jwt-vc]
        vct: String,

        /// A list of name/value pairs, where each name identifies a claim about the
        /// subject offered in the Credential.
        claims: Option<ClaimDefinition>,
    },
}

impl Default for Format {
    fn default() -> Self {
        Self::JwtVcJson {
            credential_definition: Default::default(),
        }
    }
}

impl fmt::Display for Format {
    fn fmt(&self, f: &mut std::fmt::Formatter<'_>) -> std::fmt::Result {
        match self {
            Self::JwtVcJson { .. } => write!(f, "jwt_vc_json"),
            Self::LdpVc { .. } => write!(f, "ldp_vc"),
            Self::JwtVcJsonLd { .. } => write!(f, "jwt_vc_json-ld"),
            Self::MsoDoc { .. } => write!(f, "mso_mdoc"),
            Self::VcSdJwt { .. } => write!(f, "vc+sd-jwt"),
        }
    }
}

/// Authorization Response as defined in [RFC6749].
///
/// [RFC6749]: (https://www.rfc-editor.org/rfc/rfc6749.html)
#[derive(Clone, Debug, Deserialize, Serialize)]
pub struct AuthorizationResponse {
    /// Authorization code.
    pub code: String,

    /// Client state. An opaque value used by the client to maintain state
    /// between the request and callback.
    #[serde(skip_serializing_if = "Option::is_none")]
    pub state: Option<String>,

    /// The client's redirection endpoint from the Authorization request.
    pub redirect_uri: String,
}

/// Upon receiving a successful Authorization Response, a Token Request is made
/// as defined in [RFC6749] with extensions to support the Pre-Authorized Code
/// Flow.
///
/// [RFC6749]: (https://www.rfc-editor.org/rfc/rfc6749.html)
#[derive(Clone, Debug, Default, Deserialize, Serialize)]
#[serde(default)]
pub struct TokenRequest {
    /// The URL of the Credential Issuer the Wallet can use obtain offered
    /// Credentials.
    #[serde(skip_serializing_if = "String::is_empty", default)]
    pub credential_issuer: String,

    /// OAuth 2.0 Client ID used by the Wallet.
    ///
    /// REQUIRED if the client is not authenticating with the authorization server.
    /// An unauthenticated client MUST send its `client_id` to prevent itself from
    /// inadvertently accepting a code intended for a client with a different
    /// `client_id`.  This protects the client from substitution of the authentication
    /// code.
    pub client_id: String,

    /// Authorization grant type.
    #[serde(flatten)]
    pub grant_type: TokenGrantType,

    /// Authorization Details is used to convey the details about the Credentials
    /// the Wallet wants to obtain.
    #[serde(skip_serializing_if = "Option::is_none")]
    #[serde(with = "stringify::option")]
    pub authorization_details: Option<Vec<AuthorizationDetail>>,

    // TODO: add support for `scope` parameter
    /// Credential Issuers MAY support requesting authorization to issue a
    /// credential using OAuth 2.0 scope values.
    /// A scope value and its mapping to a credential type is defined by the
    /// Issuer. A description of scope value semantics or machine readable
    /// definitions could be defined in Issuer metadata. For example,
    /// mapping a scope value to an authorization details object.
    #[serde(skip_serializing_if = "Option::is_none")]
    pub scope: Option<String>,

    /// Client identity assertion using JWT instead of credentials to authenticate.
    #[serde(skip_serializing_if = "Option::is_none")]
    #[serde(flatten)]
    pub client_assertion: Option<ClientAssertion>,
}

/// Token authorization grant types.
#[derive(Clone, Debug, Deserialize, Serialize, PartialEq, Eq)]
#[serde(tag = "grant_type")]
pub enum TokenGrantType {
    /// Attributes required for the Authorization Code grant type.
    #[serde(rename = "authorization_code")]
    AuthorizationCode {
        /// The authorization code received from the authorization server when the
        /// Wallet use the Authorization Code Flow.
        code: String,

        /// The client's redirection endpoint if `redirect_uri` was included in the
        /// authorization request.
        /// REQUIRED if the `redirect_uri` parameter was included in the authorization
        /// request; values MUST be identical.
        #[serde(skip_serializing_if = "Option::is_none")]
        redirect_uri: Option<String>,

        /// PKCE code verifier provided by the Wallet when using the Authorization
        /// Code Flow. MUST be able to verify the `code_challenge` provided in
        /// the authorization request.
        #[serde(skip_serializing_if = "Option::is_none")]
        code_verifier: Option<String>,
    },

    /// Attributes required for the Pre-Authorized Code grant type
    #[serde(rename = "urn:ietf:params:oauth:grant-type:pre-authorized_code")]
    PreAuthorizedCode {
        /// The pre-authorized code provided to the Wallet in a Credential Offer.
        #[serde(rename = "pre-authorized_code")]
        pre_authorized_code: String,

        /// The Transaction Code provided to the user during the Credential Offer
        /// process. Must be present if `tx_code` was set to true in the Credential
        /// Offer.
        #[serde(skip_serializing_if = "Option::is_none")]
        tx_code: Option<String>,
    },
}

impl Default for TokenGrantType {
    fn default() -> Self {
        Self::AuthorizationCode {
            code: String::new(),
            redirect_uri: None,
            code_verifier: None,
        }
    }
}

/// Client identity assertion.
#[derive(Clone, Debug, Deserialize, Serialize, PartialEq, Eq)]
#[serde(tag = "client_assertion_type")]
pub enum ClientAssertion {
    /// OAuth 2.0 Client Assertion using JWT Bearer Token.
    /// See <https://blog.logto.io/client-assertion-in-client-authn>
    #[serde(rename = "urn:ietf:params:oauth:client-assertion-type:jwt-bearer")]
    JwtBearer {
        /// The client's JWT assertion.
        client_assertion: String,
    },
}

/// Token Response as defined in [RFC6749].
///
/// [RFC6749]: (https://www.rfc-editor.org/rfc/rfc6749.html)
#[derive(Clone, Debug, Default, Deserialize, Serialize, PartialEq, Eq)]
pub struct TokenResponse {
    /// An OAuth 2.0 Access Token that can subsequently be used to request one
    /// or more Credentials.
    pub access_token: String,

    /// The type of the token issued. Must be "`Bearer`".
    pub token_type: TokenType,

    /// The lifetime in seconds of the access token.
    pub expires_in: i64,

    /// A nonce to be used by the Wallet to create a proof of possession of key
    /// material when requesting credentials.
    #[serde(skip_serializing_if = "Option::is_none")]
    pub c_nonce: Option<String>,

    /// Lifetime in seconds of the `c_nonce`.
    #[serde(skip_serializing_if = "Option::is_none")]
    pub c_nonce_expires_in: Option<i64>,

    /// REQUIRED when `authorization_details` parameter is used to request issuance
    /// of a certain Credential type. MUST NOT be used otherwise.
    ///
    /// The Authorization Details `credential_identifiers` parameter may be populated
    /// for use in subsequent Credential Requests.
    #[serde(skip_serializing_if = "Option::is_none")]
    pub authorization_details: Option<Vec<Authorized>>,

    /// OPTIONAL if identical to the requested scope, otherwise REQUIRED.
    ///
    /// The authorization and token endpoints allow the client to specify the scope
    /// of the access request using the `scope` request parameter.  In turn, the
    /// authorization server uses the `scope` response parameter to inform the client
    /// of the scope of the access token issued.
    #[serde(skip_serializing_if = "Option::is_none")]
    pub scope: Option<String>,
}

/// Access token type as defined in [RFC6749]. Per the specification, the only
/// value allowed is "`Bearer`".
#[derive(Clone, Debug, Default, Serialize, Deserialize, PartialEq, Eq)]
pub enum TokenType {
    /// The only valid value is "`Bearer`".
    #[default]
    Bearer,
}

<<<<<<< HEAD
/// Authorization Detail object specifically for use in successful Access Token
/// responses ([`TokenResponse`]). It wraps the `AuthorizationDetail` struct and adds
/// `credential_identifiers` parameter for use in Credential requests.
=======
/// Authorization Details object specifically for use in successful Access Token
/// responses ([`TokenResponse`]).
/// 
/// It wraps the `AuthorizationDetail` struct and adds `credential_identifiers`
/// parameter for use in Credential requests.
>>>>>>> 5c891d50
#[derive(Clone, Debug, Default, Serialize, Deserialize, PartialEq, Eq)]
pub struct Authorized {
    /// Reuse (and flatten) the existing [`AuthorizationDetail`] object used in
    /// authorization requests.
    #[serde(flatten)]
    pub authorization_detail: AuthorizationDetail,

    /// Credential Identifiers uniquely identify Credential Datasets that can
    /// be issued. Each Dataset corresponds to a Credential Configuration in the
    /// `credential_configurations_supported` parameter of the Credential Issuer
    /// metadata.
    /// The Wallet MUST use these identifiers in Credential Requests.
    pub credential_identifiers: Vec<String>,
}

/// `CredentialRequest` is used by the Client to make a Credential Request to the
/// Credential Endpoint.
#[derive(Clone, Debug, Default, Deserialize, Serialize, PartialEq, Eq)]
#[serde(default)]
pub struct CredentialRequest {
    /// The URL of the Credential Issuer the Wallet can use obtain offered
    /// Credentials.
    #[serde(skip_serializing_if = "String::is_empty", default)]
    pub credential_issuer: String,

    /// A previously issued Access Token, as extracted from the Authorization
    /// header of the Credential Request.
    #[serde(skip_serializing_if = "String::is_empty", default)]
    pub access_token: String,

    /// Specifies the Credential requested using either a `credential_identifier` or a
    /// combination of supported format and type.
    /// If `credential_identifiers` were returned in the Token Response, they MUST be
    /// used here. Otherwise, they MUST NOT be used.
    #[serde(flatten)]
    pub specification: CredentialSpec,

    /// Wallet's proof of possession of cryptographic key material the issued Credential
    /// will be bound to.
    /// REQUIRED if the `proof_types_supported` parameter is non-empty and present in
    /// the `credential_configurations_supported` parameter of the Issuer metadata for
    /// the requested Credential.
    #[serde(skip_serializing_if = "Option::is_none")]
    #[serde(flatten)]
    pub proof: Option<Proof>,

    /// If present, specifies how the Credential Response should be encrypted. If not
    /// present.
    #[serde(skip_serializing_if = "Option::is_none")]
    pub credential_response_encryption: Option<CredentialResponseEncryption>,
}

/// Means used to identifiy Credential type and format when requesting a Credential.
#[derive(Clone, Debug, Deserialize, Serialize, Eq, PartialEq)]
#[serde(untagged)]
pub enum CredentialSpec {
    /// Credential is requested by `credential_identifier`.
    ///  REQUIRED when an Authorization Details of type `openid_credential` was
    /// returned from the Token Response.
    Identifier {
        /// Specifies the unique identifier of the Credential being described in the
        /// `credential_configurations_supported` map in the Credential Issuer Metadata.
        credential_identifier: String,
    },

    /// Defines the format and type of of the Credential to be issued.  REQUIRED
    /// when `credential_identifiers` was not returned from the Token Response.
    Format(Format),
}

impl Default for CredentialSpec {
    fn default() -> Self {
        Self::Identifier {
            credential_identifier: String::new(),
        }
    }
}

/// Wallet's proof of possession of the key material the issued Credential is to
/// be bound to.
#[derive(Clone, Debug, Deserialize, Serialize, Eq, PartialEq)]
pub enum Proof {
    /// A single proof of possession of the cryptographic key material to which
    /// the issued Credential instance will be bound to.
    #[serde(rename = "proof")]
    Single {
        /// The proof type used by the wallet
        #[serde(flatten)]
        proof_type: SingleProof,
    },

    /// One or more proof of possessions of the cryptographic key material to which
    /// the issued Credential instances will be bound to.
    #[serde(rename = "proofs")]
    Multiple(MultipleProofs),
}

impl Default for Proof {
    fn default() -> Self {
        Self::Single {
            proof_type: SingleProof::default(),
        }
    }
}

/// A single proof of possession of the cryptographic key material provided by the
/// Wallet to which the issued Credential instance will be bound.
#[derive(Clone, Debug, Deserialize, Serialize, Eq, PartialEq)]
#[serde(tag = "proof_type")]
pub enum SingleProof {
    /// The JWT containing the Wallet's proof of possession of key material.
    #[serde(rename = "jwt")]
    Jwt {
        /// The JWT containing the Wallet's proof of possession of key material.
        jwt: String,
    },
}

impl Default for SingleProof {
    fn default() -> Self {
        Self::Jwt { jwt: String::new() }
    }
}

/// A a single proof of possession of the cryptographic key material provided by the
/// Wallet to which the issued Credential instance will be bound.
#[derive(Clone, Debug, Deserialize, Serialize, Eq, PartialEq)]
pub enum MultipleProofs {
    /// The JWT containing the Wallet's proof of possession of key material.
    #[serde(rename = "jwt")]
    Jwt(Vec<String>),
}

impl Default for MultipleProofs {
    fn default() -> Self {
        Self::Jwt(vec![String::new()])
    }
}

/// Claims containing a Wallet's proof of possession of key material that can be
/// used for binding an issued Credential.
#[derive(Clone, Debug, Default, Deserialize, Serialize, PartialEq, Eq)]
pub struct ProofClaims {
    /// The `client_id` of the Client making the Credential request.
    #[serde(skip_serializing_if = "Option::is_none")]
    pub iss: Option<String>,

    /// The Credential Issuer Identifier.
    pub aud: String,

    /// The time at which the proof was issued, as
    /// [RFC7519](https://www.rfc-editor.org/rfc/rfc7519) `NumericDate`.
    ///
    /// For example, "1541493724".
    pub iat: i64,

    /// A server-provided `c_nonce`.
    #[serde(skip_serializing_if = "Option::is_none")]
    pub nonce: Option<String>,
}

/// `CredentialResponseEncryption` contains information about whether the Credential
/// Issuer supports encryption of the Credential Response on top of TLS.
#[derive(Clone, Debug, Default, Deserialize, Serialize, PartialEq, Eq)]
pub struct CredentialResponseEncryption {
    /// The public key used for encrypting the Credential Response.
    pub jwk: PublicKeyJwk,

    /// JWE [RFC7516] alg algorithm [RFC7518] for encrypting Credential Response.
    ///
    /// [RFC7516]: (https://www.rfc-editor.org/rfc/rfc7516)
    /// [RFC7518]: (https://www.rfc-editor.org/rfc/rfc7518)
    pub alg: String,

    /// JWE [RFC7516] enc algorithm [RFC7518] for encoding Credential Response.
    ///
    /// [RFC7516]: (https://www.rfc-editor.org/rfc/rfc7516)
    /// [RFC7518]: (https://www.rfc-editor.org/rfc/rfc7518)
    pub enc: String,
}

/// The Credential Response can be Synchronous or Deferred.
/// 
/// The Credential Issuer MAY be able to immediately issue a requested
/// Credential. In other cases, the Credential Issuer MAY NOT be able to
/// immediately issue a requested Credential and will instead return a
/// `transaction_id` to be used later to retrieve a Credential when it is ready.
#[derive(Clone, Debug, Default, Deserialize, Serialize, PartialEq, Eq)]
pub struct CredentialResponse {
    /// The issued Credential. MUST be present when `transaction_id` is not
    /// returned.
    #[serde(skip_serializing_if = "Option::is_none")]
    pub credential: Option<Quota<Kind<VerifiableCredential>>>,

    /// Identifies a Deferred Issuance transaction. This property is set if the
    /// Credential Issuer was unable to immediately issue the credential. The value
    /// can subsequently be used to obtain the respective Credential with the Deferred
    /// Credential Endpoint. It MUST be present when the credential is not returned.
    /// It MUST be invalidated after the credential for which it was meant has been
    /// obtained by the Wallet.
    #[serde(skip_serializing_if = "Option::is_none")]
    pub transaction_id: Option<String>,

    /// A nonce to be used to create a proof of possession of key material when
    /// requesting a Credential. When received, the Wallet MUST use this
    /// value for its subsequent credential requests until the Credential
    /// Issuer provides a fresh nonce.
    #[serde(skip_serializing_if = "Option::is_none")]
    pub c_nonce: Option<String>,

    /// The lifetime in seconds of the `c_nonce` parameter.
    #[serde(skip_serializing_if = "Option::is_none")]
    pub c_nonce_expires_in: Option<i64>,
}

/// An HTTP POST request, which accepts an `acceptance_token` as the only
/// parameter. The `acceptance_token` parameter MUST be sent as Access Token in
/// the HTTP header.
#[derive(Clone, Debug, Default, Deserialize, Serialize)]
pub struct DeferredCredentialRequest {
    /// The URL of the Credential Issuer the Wallet can use obtain offered
    /// Credentials.
    #[serde(skip_serializing_if = "String::is_empty", default)]
    pub credential_issuer: String,

    /// A previously issued Access Token, as extracted from the Authorization
    /// header of the Batch Credential Request.
    #[serde(skip_serializing_if = "String::is_empty", default)]
    pub access_token: String,

    /// Identifies a Deferred Issuance transaction from an earlier Credential Request.
    pub transaction_id: String,
}

/// The Deferred Credential Response uses the same format and credential
/// parameters defined for a Credential Response.
#[derive(Debug, Deserialize, Serialize)]
pub struct DeferredCredentialResponse {
    /// The Credential Response object.
    #[serde(flatten)]
    pub credential_response: CredentialResponse,
}

/// Request to retrieve the Credential Issuer's configuration.
#[derive(Clone, Debug, Default, Deserialize, Serialize)]
pub struct MetadataRequest {
    /// The Credential Issuer Identifier for which the configuration is to be
    /// returned.
    #[serde(skip_serializing_if = "String::is_empty", default)]
    pub credential_issuer: String,

    /// The language(s) set in HTTP Accept-Language Headers. MUST be values defined
    /// in [RFC3066].
    ///
    /// [RFC3066]: (https://www.rfc-editor.org/rfc/rfc3066)
    #[serde(skip_serializing_if = "Option::is_none")]
    pub languages: Option<String>,
}

/// Response containing the Credential Issuer's configuration.
#[derive(Clone, Debug, Default, Deserialize, Serialize, PartialEq, Eq)]
pub struct MetadataResponse {
    /// The Credential Issuer metadata for the specified Credential Issuer.
    #[serde(flatten)]
    pub credential_issuer: Issuer,
}

/// The registration request.
#[derive(Clone, Debug, Default, Deserialize, Serialize)]
pub struct RegistrationRequest {
    /// The Credential Issuer for which the client is being registered.
    #[serde(skip_serializing_if = "String::is_empty", default)]
    pub credential_issuer: String,

    /// A previously issued Access Token, as extracted from the Authorization
    /// header of the Credential Request. Used to grant access to register a
    /// client.
    #[serde(skip_serializing_if = "String::is_empty", default)]
    pub access_token: String,

    /// Metadata provided by the client undertaking registration.
    #[serde(flatten)]
    pub client_metadata: Client,
}

/// The registration response for a successful request.
#[derive(Debug, Deserialize, Serialize)]
pub struct RegistrationResponse {
    /// Registered Client metadata.
    #[serde(flatten)]
    pub client_metadata: Client,
}

/// The Credential Issuer's configuration.
#[derive(Clone, Debug, Default, Deserialize, Serialize, PartialEq, Eq)]
pub struct Issuer {
    /// The Credential Issuer's identifier.
    #[serde(skip_serializing_if = "String::is_empty", default)]
    pub credential_issuer: String,

    /// Authorization Server's identifier (metadata `issuer` parameter). If
    /// omitted, the Credential Issuer is acting as the AS. That is, the
    /// `credential_issuer` value is also used as the Authorization Server
    /// `issuer` value in metadata requests.
    #[serde(skip_serializing_if = "Option::is_none")]
    pub authorization_servers: Option<Vec<String>>,

    /// URL of the Credential Issuer's Credential Endpoint. MAY contain port,
    /// path and query parameter components.
    pub credential_endpoint: String,

    /// URL of the Credential Issuer's Batch Credential Endpoint. MAY contain
    /// port, path and query parameter components. When omitted, the
    /// Credential Issuer does not support the Batch Credential Handler.
    #[serde(skip_serializing_if = "Option::is_none")]
    pub batch_credential_endpoint: Option<String>,

    /// URL of the Credential Issuer's Deferred Credential Endpoint. This URL
    /// MUST use the https scheme and MAY contain port, path, and query parameter
    /// components. If omitted, the Credential Issuer does not support the
    /// Deferred Credential Endpoint.
    #[serde(skip_serializing_if = "Option::is_none")]
    pub deferred_credential_endpoint: Option<String>,

    /// Specifies whether (and how) the Credential Issuer supports encryption of the
    /// Credential and Batch Credential Response on top of TLS.
    #[serde(skip_serializing_if = "Option::is_none")]
    pub credential_response_encryption: Option<SupportedCredentialResponseEncryption>,

    /// Specifies whether the Credential Issuer supports returning `credential_identifiers`
    /// parameter in the `authorization_details` Token Response parameter, with true
    /// indicating support. The default value is "false".
    #[serde(skip_serializing_if = "Option::is_none")]
    pub credential_identifiers_supported: Option<bool>,

    /// A signed JWT containing Credential Issuer metadata parameters as claims. The
    /// signed metadata MUST be secured using JSON Web Signature (JWS) [RFC7515] and
    /// MUST contain an iat (Issued At) claim, an iss (Issuer) claim denoting the party
    /// attesting to the claims in the signed metadata, and sub (Subject) claim matching
    /// the Credential Issuer identifier. If the Wallet supports signed metadata,
    /// metadata values conveyed in the signed JWT MUST take precedence over the
    /// corresponding values conveyed using plain JSON elements. If the Credential Issuer
    /// wants to enforce use of signed metadata, it omits the respective metadata
    /// parameters from the unsigned part of the Credential Issuer metadata. A signed_
    /// metadata metadata value MUST NOT appear as a claim in the JWT. The Wallet MUST
    /// establish trust in the signer of the metadata, and obtain the keys to validate
    /// the signature before processing the metadata.
    #[serde(skip_serializing_if = "Option::is_none")]
    pub signed_metadata: Option<String>,

    /// Credential Issuer display properties for supported languages.
    #[serde(skip_serializing_if = "Option::is_none")]
    pub display: Option<Display>,

    /// A list of name/value pairs of credentials supported by the Credential Issuer.
    /// Each name is a unique identifier for the supported credential described. The
    /// identifier is used in the Credential Offer to communicate to the Wallet which
    /// Credential is being offered. The value is a Credential object containing
    /// metadata about specific credential.
    pub credential_configurations_supported: HashMap<String, CredentialConfiguration>,
}

/// `SupportedCredentialResponseEncryption` contains information about whether the
/// Credential Issuer supports encryption of the Credential and Batch Credential
/// Response on top of TLS.
#[derive(Clone, Debug, Default, Deserialize, Serialize, PartialEq, Eq)]
pub struct SupportedCredentialResponseEncryption {
    /// JWE [RFC7516] alg algorithm [RFC7518] REQUIRED for encrypting Credential
    /// Responses.
    ///
    /// [RFC7516]: (https://www.rfc-editor.org/rfc/rfc7516)
    /// [RFC7518]: (https://www.rfc-editor.org/rfc/rfc7518)
    pub alg_values_supported: Vec<String>,

    /// JWE [RFC7516] enc algorithm [RFC7518] REQUIRED for encrypting Credential
    /// Responses. If `credential_response_encryption_alg` is specified, the default
    /// for this value is "`A256GCM`".
    ///
    /// [RFC7516]: (https://www.rfc-editor.org/rfc/rfc7516)
    /// [RFC7518]: (https://www.rfc-editor.org/rfc/rfc7518)
    pub enc_values_supported: Vec<String>,

    /// Specifies whether the Credential Issuer requires the additional encryption
    /// on top of TLS for the Credential Response. If the value is true, the Credential
    /// Issuer requires encryption for every Credential Response and therefore the
    /// Wallet MUST provide encryption keys in the Credential Request. If the value is
    /// false, the Wallet MAY chose whether it provides encryption keys or not.
    pub encryption_required: bool,
}

/// Language-based display properties for Issuer or Claim.
#[derive(Clone, Debug, Default, Deserialize, Serialize, PartialEq, Eq)]
pub struct Display {
    /// The name to use when displaying the name of the `Issuer` or `Claim` for the
    /// specified locale. If no locale is set, then this value is the default value.
    pub name: String,

    /// A BCP47 [RFC5646] language tag identifying the display language.
    ///
    /// [RFC5646]: (https://www.rfc-editor.org/rfc/rfc5646)
    #[serde(skip_serializing_if = "Option::is_none")]
    pub locale: Option<String>,
}

/// Credential configuration.
#[derive(Clone, Debug, Default, Deserialize, Serialize, PartialEq, Eq)]
#[serde(default)]
pub struct CredentialConfiguration {
    /// Identifies the format of the credential, e.g. "`jwt_vc_json`" or "`ldp_vc`".
    /// Each object will contain further elements defining the type and claims the
    /// credential MAY contain, as well as information on how to display the credential.
    ///
    /// See OpenID4VCI [Credential Format Profiles] for mopre detail.
    ///
    /// [Credential Format Profiles]: https://openid.net/specs/openid-4-verifiable-credential-issuance-1_0.html#name-credential-format-profiles
    pub format: FormatProfile,

    /// The `scope` value that this Credential Issuer supports for this credential. The
    /// value can be the same accross multiple `credential_configurations_supported`
    /// objects. The Authorization Server MUST be able to uniquely identify the
    /// Credential Issuer based on the scope value. The Wallet can use this value in
    /// the Authorization Request Scope values in this Credential Issuer metadata MAY
    /// duplicate those in the `scopes_supported` parameter of the Authorization Server.
    #[serde(skip_serializing_if = "Option::is_none")]
    pub scope: Option<String>,

    /// Identifies how the Credential should be bound to the identifier of the
    /// End-User who possesses the Credential. Is case sensitive.
    ///
    /// Support for keys in JWK format [RFC7517] is indicated by the value "`jwk`".
    /// Support for keys expressed as a COSE Key object [RFC8152] (for example, used in
    /// [ISO.18013-5]) is indicated by the value "`cose_key`".
    ///
    /// When Cryptographic Binding Method is a DID, valid values MUST be a "did:" prefix
    /// followed by a method-name using a syntax as defined in Section 3.1 of
    /// [DID-Core], but without a ":" and method-specific-id. For example, support for
    /// the DID method with a method-name "example" would be represented by
    /// "did:example". Support for all DID methods listed in Section 13 of
    /// [DID CredentialSpec Registries] is indicated by sending a DID without any
    /// method-name.
    ///
    /// [RFC7517]: (https://www.rfc-editor.org/rfc/rfc7517)
    /// [RFC8152]: (https://www.rfc-editor.org/rfc/rfc8152)
    /// [ISO.18013-5]: (https://www.iso.org/standard/69084.html)
    /// [DID-Core]: (https://www.w3.org/TR/did-core/)
    /// [DID CredentialSpec Registries]: (https://www.w3.org/TR/did-spec-registries/)
    #[serde(skip_serializing_if = "Option::is_none")]
    pub cryptographic_binding_methods_supported: Option<Vec<String>>,

    /// Case sensitive strings that identify the cryptographic suites supported for
    /// the `cryptographic_binding_methods_supported`. Cryptographic algorithms for
    /// Credentials in `jwt_vc` format should use algorithm names defined in IANA JOSE
    /// Algorithms Registry. Cryptographic algorithms for Credentials in `ldp_vc` format
    /// should use signature suites names defined in Linked Data Cryptographic Suite
    /// Registry.
    #[serde(skip_serializing_if = "Option::is_none")]
    pub credential_signing_alg_values_supported: Option<Vec<String>>,

    /// The key proof(s) that the Credential Issuer supports. This object contains
    /// a list of name/value pairs, where each name is a unique identifier of the
    /// supported proof type(s). Valid values are defined in Section 7.2.1,
    /// other values MAY be used. This identifier is also used by the Wallet in the
    /// Credential Request as defined in Section 7.2. The value in the name/value
    /// pair is an object that contains metadata about the key proof and contains
    /// the following parameters defined by this specification:
    ///
    ///  - `jwt`: A JWT [RFC7519] is used as proof of possession. A proof object MUST
    ///    include a jwt claim containing a JWT defined in Section 7.2.1.1.
    ///
    ///  - `cwt`: A CWT [RFC8392] is used as proof of possession. A proof object MUST
    ///    include a cwt claim containing a CWT defined in Section 7.2.1.3.
    ///
    ///  - `ldp_vp`: A W3C Verifiable Presentation object signed using the Data Integrity
    ///    Proof as defined in [VC_DATA_2.0] or [VC_DATA], and where the proof of
    ///    possession MUST be done in accordance with [VC_Data_Integrity]. When
    ///    `proof_type` is set to `ldp_vp`, the proof object MUST include a `ldp_vp`
    ///    claim containing a W3C Verifiable Presentation defined in Section 7.2.1.2.
    ///
    /// # Example
    ///
    /// ```json
    /// "proof_types_supported": {
    ///     "jwt": {
    ///         "proof_signing_alg_values_supported": [
    ///             "ES256"
    ///         ]
    ///     }
    /// }
    /// ```
    ///
    /// [RFC7519]: (https://www.rfc-editor.org/rfc/rfc7519)
    /// [RFC8392]: (https://www.rfc-editor.org/rfc/rfc8392)
    /// [VC_DATA]: (https://www.w3.org/TR/vc-data-model/)
    /// [VC_DATA_2.0]: (https://www.w3.org/TR/vc-data-model-2.0/)
    /// [VC_Data_Integrity]: (https://www.w3.org/TR/vc-data-integrity/)
    #[serde(skip_serializing_if = "Option::is_none")]
    pub proof_types_supported: Option<HashMap<String, ProofTypesSupported>>,

    /// Language-based display properties of the supported credential.
    #[serde(skip_serializing_if = "Option::is_none")]
    pub display: Option<Vec<CredentialDisplay>>,

    /// Language-based display properties for the associated Credential Definition.
    pub credential_definition: CredentialDefinition,
}

/// `ProofTypesSupported` describes specifics of the key proof(s) that the Credential
/// Issuer supports.
/// 
/// This object contains a list of name/value pairs, where each name is a unique
/// identifier of the supported proof type(s). Valid values are defined in
/// Section 7.2.1, other values MAY be used. This identifier is also used by the Wallet
/// in the Credential Request as defined in Section 7.2. The value in the name/value
/// pair is an object that contains metadata about the key proof.
#[derive(Clone, Debug, Default, Deserialize, Serialize, PartialEq, Eq)]
pub struct ProofTypesSupported {
    /// One or more case sensitive strings that identify the algorithms that the Issuer
    /// supports for this proof type. The Wallet uses one of them to sign the proof.
    /// Algorithm names used are determined by the key proof type.
    ///
    /// For example, for JWT, the algorithm names are defined in IANA JOSE Algorithms
    /// Registry.
    ///
    /// # Example
    ///
    /// ```json
    /// "proof_signing_alg_values_supported": ["ES256K", "EdDSA"]
    /// ```
    pub proof_signing_alg_values_supported: Vec<String>,
}

/// `CredentialDisplay` holds language-based display properties of the supported
/// credential.
#[derive(Clone, Debug, Default, Deserialize, Serialize, PartialEq, Eq)]
pub struct CredentialDisplay {
    /// The value to use when displaying the name of the `Credential` for the
    /// specified locale. If no locale is set, then this is the default value.
    pub name: String,

    /// A BCP47 [RFC5646] language tag identifying the display language.
    ///
    /// [RFC5646]: (https://www.rfc-editor.org/rfc/rfc5646)
    #[serde(skip_serializing_if = "Option::is_none")]
    pub locale: Option<String>,

    /// Information about the logo of the Credential.
    #[serde(skip_serializing_if = "Option::is_none")]
    pub logo: Option<Image>,

    /// Description of the Credential.
    #[serde(skip_serializing_if = "Option::is_none")]
    pub description: Option<String>,

    /// Background color of the Credential using CSS Color Module Level 37
    /// values.
    #[serde(skip_serializing_if = "Option::is_none")]
    pub background_color: Option<String>,

    /// Information about the background image of the Credential.
    #[serde(skip_serializing_if = "Option::is_none")]
    pub background_image: Option<Image>,

    /// Text color color of the Credential using CSS Color Module Level 37
    /// values.
    #[serde(skip_serializing_if = "Option::is_none")]
    pub text_color: Option<String>,
}

/// Image contains information about the logo of the Credential.
/// N.B. The list is non-exhaustive and may be extended in the future.
#[derive(Clone, Debug, Default, Deserialize, Serialize, PartialEq, Eq)]
pub struct Image {
    /// URL where the Wallet can obtain a logo of the Credential.
    #[serde(skip_serializing_if = "Option::is_none")]
    pub uri: Option<String>,

    /// Alternative text of a logo image.
    #[serde(skip_serializing_if = "Option::is_none")]
    pub alt_text: Option<String>,
}

// FIXME: split into 2 types or use enum for variations based on format

/// `CredentialDefinition` defines a Supported Credential that may requested by
/// Wallets.
#[derive(Clone, Debug, Default, Deserialize, Serialize, PartialEq, Eq)]
pub struct CredentialDefinition {
    /// The @context property is used to map property URIs into short-form aliases,
    /// in accordance with the W3C Verifiable Credentials Data Model.
    ///
    /// REQUIRED when `format` is "`jwt_vc_json-ld`" or "`ldp_vc`".
    #[serde(rename = "@context")]
    #[serde(skip_serializing_if = "Option::is_none")]
    pub context: Option<Vec<String>>,

    /// Uniquely identifies the credential type the Credential Definition display
    /// properties are for, in accordance with the W3C Verifiable Credentials Data
    /// Model.
    /// Contains the type values the Wallet requests authorization for at the
    /// Credential Issuer. It MUST be present if the claim format is present in the
    /// root of the authorization details object. It MUST not be present otherwise.
    #[serde(rename = "type")]
    #[serde(skip_serializing_if = "Option::is_none")]
    pub type_: Option<Vec<String>>,

    /// A list of name/value pairs identifying claims offered in the Credential.
    /// A value can be another such object (nested data structures), or an array of
    /// objects. Each claim defines language-based display properties for
    /// `credentialSubject` fields.
    ///
    /// N.B. This property is used by the Wallet to specify which claims it is
    /// requesting to be issued out of all the claims the Credential Issuer is capable
    /// of issuing for this particular Credential (data minimization).
    #[serde(rename = "credentialSubject")]
    #[serde(skip_serializing_if = "Option::is_none")]
    pub credential_subject: Option<HashMap<String, ClaimEntry>>,
}

/// Determines whether a claim entry is a claim or a nested set of claims.
#[derive(Clone, Debug, Deserialize, Serialize, PartialEq, Eq)]
#[serde(untagged)]
pub enum ClaimEntry {
    /// A single claim
    Claim(ClaimDefinition),

    /// A set of nested claims.
    Nested(HashMap<String, ClaimEntry>),
}

impl Default for ClaimEntry {
    fn default() -> Self {
        Self::Claim(ClaimDefinition::default())
    }
}

/// Claim is used to hold language-based display properties for a
/// credentialSubject field.
#[derive(Clone, Debug, Default, Deserialize, Serialize, PartialEq, Eq)]
pub struct ClaimDefinition {
    /// When true, indicates that the Credential Issuer will always include this claim
    /// in the issued Credential. When false, the claim is not included in the issued
    /// Credential if the wallet did not request the inclusion of the claim, and/or if
    /// the Credential Issuer chose to not include the claim. If the mandatory parameter
    /// is omitted, the default value is false. Defaults to false.
    //  #[serde(skip_serializing_if = "std::ops::Not::not")]
    #[serde(skip_serializing_if = "Option::is_none")]
    pub mandatory: Option<bool>,

    /// The type of value of the claim. Defaults to string. Supported values include
    /// `string`, `number`, and `image` media types such as image/jpeg. See
    /// [IANA media type registry] for a complete list of media types.
    ///
    /// [IANA media type registry]: (https://www.iana.org/assignments/media-types/media-types.xhtml#image)
    #[serde(skip_serializing_if = "Option::is_none")]
    pub value_type: Option<ValueType>,

    /// Language-based display properties of the field.
    #[serde(skip_serializing_if = "Option::is_none")]
    pub display: Option<Vec<Display>>,
    //
    // /// A list nested claims.
    // #[serde(flatten)]
    // #[serde(skip_serializing_if = "Option::is_none")]
    // pub claim_nested: Option<HashMap<String, Box<ClaimDefinition>>>,
}

/// `ValueType` is used to define a claim's value type.
#[derive(Default, Debug, Clone, Deserialize, Serialize, PartialEq, Eq)]
#[serde(rename_all = "snake_case")]
pub enum ValueType {
    /// Value of type String. The default.
    #[default]
    String,

    /// Value of type Number.
    Number,

    /// Image media types such as `image/jpeg`. See [IANA media type registry]
    /// for a complete list of media types.
    ///
    ///[IANA media type registry]: (https://www.iana.org/assignments/media-types/media-types.xhtml#image)
    Image,
}

/// OAuth 2 client metadata used for registering clients of the issuance and
/// vercre-wallet authorization servers.
///
/// In the case of Issuance, the Wallet is the Client and the Issuer is the
/// Authorization Server.
///
/// In the case of Presentation, the Wallet is the Authorization Server and the
/// Verifier is the Client.
#[derive(Clone, Debug, Default, Deserialize, Serialize, PartialEq, Eq)]
pub struct Client {
    /// OAuth 2.0 Client
    #[serde(flatten)]
    pub oauth: OAuthClient,

    /// Used by the Wallet to publish its Credential Offer endpoint. The Credential
    /// Issuer should use "`openid-credential-offer://`" if unable to perform discovery
    /// of the endpoint.
    #[serde(skip_serializing_if = "Option::is_none")]
    pub credential_offer_endpoint: Option<String>,
}

/// OAuth 2.0 Authorization Server metadata.
/// See RFC 8414 - Authorization Server Metadata
#[derive(Clone, Debug, Default, Deserialize, Serialize, PartialEq, Eq)]
pub struct Server {
    /// OAuth 2.0 Server
    #[serde(flatten)]
    pub oauth: OAuthServer,

    /// Indicates whether the issuer accepts a Token Request with a
    /// Pre-Authorized Code but without a client id. Defaults to false.
    #[serde(rename = "pre-authorized_grant_anonymous_access_supported")]
    pub pre_authorized_grant_anonymous_access_supported: bool,
}

#[cfg(test)]
mod tests {
    use insta::assert_yaml_snapshot as assert_snapshot;

    use super::*;

    #[test]
    fn credential_offer() {
        let offer = CredentialOffer {
            credential_issuer: "https://example.com".into(),
            credential_configuration_ids: vec!["UniversityDegree_JWT".into()],
            grants: None,
        };

        let offer_str = serde_json::to_string(&offer).expect("should serialize to string");
        let offer2: CredentialOffer =
            serde_json::from_str(&offer_str).expect("should deserialize from string");
        assert_eq!(offer, offer2);
    }

    #[test]
    fn authorization_configuration_id() {
        let request = AuthorizationRequest {
            credential_issuer: "https://example.com".into(),
            response_type: "code".into(),
            client_id: "1234".into(),
            redirect_uri: Some("http://localhost:3000/callback".into()),
            state: Some("1234".into()),
            code_challenge: "1234".into(),
            code_challenge_method: "S256".into(),
            authorization_details: Some(vec![AuthorizationDetail {
                type_: AuthorizationDetailType::OpenIdCredential,
                specification: AuthorizationSpec::ConfigurationId(ConfigurationId::Definition {
                    credential_configuration_id: "EmployeeID_JWT".into(),
                    credential_definition: Some(CredentialDefinition {
                        credential_subject: Some(HashMap::from([
                            (
                                "given_name".to_string(),
                                ClaimEntry::Claim(ClaimDefinition::default()),
                            ),
                            (
                                "family_name".to_string(),
                                ClaimEntry::Claim(ClaimDefinition::default()),
                            ),
                            ("email".to_string(), ClaimEntry::Claim(ClaimDefinition::default())),
                        ])),
                        ..CredentialDefinition::default()
                    }),
                }),
                ..AuthorizationDetail::default()
            }]),
            subject_id: "1234".into(),
            wallet_issuer: Some("1234".into()),

            ..AuthorizationRequest::default()
        };

        assert_snapshot!("authorization_configuration_id", request, {
            ".authorization_details" => "[authorization_details]",
        });

        let serialized = serde_qs::to_string(&request).expect("should serialize to string");
        let deserialized = serde_qs::from_str::<AuthorizationRequest>(&serialized)
            .expect("should deserialize from string");

        assert_eq!(request, deserialized);
    }

    #[test]
    fn authorization_format() {
        let request = AuthorizationRequest {
            credential_issuer: "https://example.com".into(),
            response_type: "code".into(),
            client_id: "1234".into(),
            redirect_uri: Some("http://localhost:3000/callback".into()),
            state: Some("1234".into()),
            code_challenge: "1234".into(),
            code_challenge_method: "S256".into(),
            authorization_details: Some(vec![AuthorizationDetail {
                type_: AuthorizationDetailType::OpenIdCredential,
                specification: AuthorizationSpec::Format(Format::JwtVcJson {
                    credential_definition: CredentialDefinition {
                        type_: Some(vec![
                            "VerifiableCredential".into(),
                            "EmployeeIDCredential".into(),
                        ]),
                        ..CredentialDefinition::default()
                    },
                }),

                ..AuthorizationDetail::default()
            }]),
            subject_id: "1234".into(),
            wallet_issuer: Some("1234".into()),

            ..AuthorizationRequest::default()
        };

        let serialized = serde_qs::to_string(&request).expect("should serialize to string");
        assert_snapshot!("authorization_format", &serialized, {
            ".code" => "[code]",
        });

        let deserialized = serde_qs::from_str::<AuthorizationRequest>(&serialized)
            .expect("should deserialize from string");
        assert_eq!(request, deserialized);
    }

    #[test]
    fn credential_identifier() {
        let json = serde_json::json!({
            "credential_issuer": "https://example.com",
            "access_token": "1234",
            "credential_identifier": "EngineeringDegree2023",
            "proof": {
                "proof_type": "jwt",
                "jwt": "SomeJWT"
            }
        });

        let deserialized: CredentialRequest =
            serde_json::from_value(json.clone()).expect("should deserialize from json");
        assert_snapshot!("credential_identifier", &deserialized);

        let request = CredentialRequest {
            credential_issuer: "https://example.com".into(),
            access_token: "1234".into(),
            specification: CredentialSpec::Identifier {
                credential_identifier: "EngineeringDegree2023".into(),
            },
            proof: Some(Proof::Single {
                proof_type: SingleProof::Jwt {
                    jwt: "SomeJWT".into(),
                },
            }),
            ..CredentialRequest::default()
        };

        let serialized = serde_json::to_value(&request).expect("should serialize to string");
        assert_eq!(json, serialized);
    }

    #[test]
    fn credential_format() {
        let json = serde_json::json!({
          "credential_issuer": "https://example.com",
          "access_token": "1234",
          "format": "jwt_vc_json",
          "credential_definition": {
            "type": [
              "VerifiableCredential",
              "EmployeeIDCredential"
            ],
          },
          "proof": {
            "proof_type": "jwt",
            "jwt": "SomeJWT"
          }
        });

        let deserialized: CredentialRequest =
            serde_json::from_value(json.clone()).expect("should deserialize from json");
        assert_snapshot!("credential_format", &deserialized);

        let request = CredentialRequest {
            credential_issuer: "https://example.com".into(),
            access_token: "1234".into(),
            specification: CredentialSpec::Format(Format::JwtVcJson {
                credential_definition: CredentialDefinition {
                    type_: Some(vec!["VerifiableCredential".into(), "EmployeeIDCredential".into()]),
                    ..CredentialDefinition::default()
                },
            }),
            proof: Some(Proof::Single {
                proof_type: SingleProof::Jwt {
                    jwt: "SomeJWT".into(),
                },
            }),
            ..CredentialRequest::default()
        };

        let serialized = serde_json::to_value(&request).expect("should serialize to string");
        assert_eq!(json, serialized);
    }

    #[test]
    fn multiple_proofs() {
        let json = serde_json::json!({
            "credential_issuer": "https://example.com",
            "access_token": "1234",
            "credential_identifier": "EngineeringDegree2023",
            "proofs": {
                "jwt": [
                    "SomeJWT1",
                    "SomeJWT2"
                ]
            }
        });

        let deserialized: CredentialRequest =
            serde_json::from_value(json.clone()).expect("should deserialize from json");
        assert_snapshot!("multiple_proofs", &deserialized);

        let request = CredentialRequest {
            credential_issuer: "https://example.com".into(),
            access_token: "1234".into(),
            specification: CredentialSpec::Identifier {
                credential_identifier: "EngineeringDegree2023".into(),
            },
            proof: Some(Proof::Multiple(MultipleProofs::Jwt(vec![
                "SomeJWT1".into(),
                "SomeJWT2".into(),
            ]))),
            ..CredentialRequest::default()
        };

        let serialized = serde_json::to_value(&request).expect("should serialize to string");
        assert_eq!(json, serialized);
    }
}<|MERGE_RESOLUTION|>--- conflicted
+++ resolved
@@ -880,17 +880,11 @@
     Bearer,
 }
 
-<<<<<<< HEAD
-/// Authorization Detail object specifically for use in successful Access Token
-/// responses ([`TokenResponse`]). It wraps the `AuthorizationDetail` struct and adds
-/// `credential_identifiers` parameter for use in Credential requests.
-=======
 /// Authorization Details object specifically for use in successful Access Token
 /// responses ([`TokenResponse`]).
 /// 
 /// It wraps the `AuthorizationDetail` struct and adds `credential_identifiers`
 /// parameter for use in Credential requests.
->>>>>>> 5c891d50
 #[derive(Clone, Debug, Default, Serialize, Deserialize, PartialEq, Eq)]
 pub struct Authorized {
     /// Reuse (and flatten) the existing [`AuthorizationDetail`] object used in
