--- conflicted
+++ resolved
@@ -32,11 +32,7 @@
 ///
 /// [Credential Format Profiles]: (https://openid.net/specs/openid-4-verifiable-credential-issuance-1_0.html#name-credential-format-profiles)
 #[derive(Clone, Debug, Default, Deserialize, Serialize, PartialEq, Eq, Hash)]
-<<<<<<< HEAD
-pub enum Format {
-=======
 pub enum FormatIdentifier {
->>>>>>> 05f7c185
     /// A W3C Verifiable Credential.
     ///
     /// When this format is specified, Credential Offer, Authorization Details,
@@ -76,11 +72,7 @@
     ///
     /// [ISO.18013-5]: (https://www.iso.org/standard/69084.html)
     #[serde(rename = "mso_mdoc")]
-<<<<<<< HEAD
-    MsoMdoc,
-=======
     IsoMdl,
->>>>>>> 05f7c185
 
     /// IETF SD-JWT VC.
     ///
@@ -97,21 +89,13 @@
     JwtVpJson,
 }
 
-<<<<<<< HEAD
-impl Display for Format {
-=======
 impl Display for FormatIdentifier {
->>>>>>> 05f7c185
     fn fmt(&self, f: &mut std::fmt::Formatter<'_>) -> std::fmt::Result {
         match self {
             Self::JwtVcJson => write!(f, "jwt_vc_json"),
             Self::LdpVc => write!(f, "ldp_vc"),
             Self::JwtVcJsonLd => write!(f, "jwt_vc_json-ld"),
-<<<<<<< HEAD
-            Self::MsoMdoc => write!(f, "mso_mdoc"),
-=======
             Self::IsoMdl => write!(f, "mso_mdoc"),
->>>>>>> 05f7c185
             Self::VcSdJwt => write!(f, "vc+sd-jwt"),
             Self::JwtVpJson => write!(f, "jwt_vp_json"),
         }
